--- conflicted
+++ resolved
@@ -40,11 +40,8 @@
 import org.chocosolver.solver.trace.Chatterbox;
 import org.chocosolver.solver.variables.BoolVar;
 import org.chocosolver.solver.variables.IntVar;
-<<<<<<< HEAD
 import org.chocosolver.solver.variables.VF;
 import org.chocosolver.util.ProblemMaker;
-=======
->>>>>>> d8019dd1
 import org.testng.Assert;
 import org.testng.annotations.Test;
 
@@ -56,47 +53,6 @@
  */
 public class SearchLoopTest {
 
-<<<<<<< HEAD
-=======
-    public void queen(Solver solver, int n) {
-        IntVar[] q = solver.intVarArray("Q", n, 1, n, false);
-        solver.post(ICF.alldifferent(q, "AC"));
-        for (int i = 0; i < n - 1; i++) {
-            for (int j = i + 1; j < n; j++) {
-                int k = j - i;
-                solver.post(IntConstraintFactory.arithm(q[i], "!=", q[j], "+", -k));
-                solver.post(IntConstraintFactory.arithm(q[i], "!=", q[j], "+", k));
-            }
-        }
-    }
-
-    public void golomb(Solver solver, int m) {
-        IntVar[] ticks = solver.intVarArray("a", m, 0, (m < 31) ? (1 << (m + 1)) - 1 : 9999, false);
-        IntVar[] diffs = solver.intVarArray("d", (m * m - m) / 2, 0, (m < 31) ? (1 << (m + 1)) - 1 : 9999, false);
-
-        solver.post(IntConstraintFactory.arithm(ticks[0], "=", 0));
-
-        for (int i = 0; i < m - 1; i++) {
-            solver.post(IntConstraintFactory.arithm(ticks[i + 1], ">", ticks[i]));
-        }
-        for (int k = 0, i = 0; i < m - 1; i++) {
-            for (int j = i + 1; j < m; j++, k++) {
-                // d[k] is m[j]-m[i] and must be at least sum of first j-i integers
-                solver.post(IntConstraintFactory.scalar(new IntVar[]{ticks[j], ticks[i]}, new int[]{1, -1}, "=", diffs[k]));
-                solver.post(IntConstraintFactory.arithm(diffs[k], ">=", (j - i) * (j - i + 1) / 2));
-                solver.post(IntConstraintFactory.arithm(diffs[k], "-", ticks[m - 1], "<=", -((m - 1 - j + i) * (m - j + i)) / 2));
-                solver.post(IntConstraintFactory.arithm(diffs[k], "<=", ticks[m - 1], "-", ((m - 1 - j + i) * (m - j + i)) / 2));
-            }
-        }
-        solver.post(IntConstraintFactory.alldifferent(diffs, "BC"));
-        // break symetries
-        if (m > 2) {
-            solver.post(IntConstraintFactory.arithm(diffs[0], "<", diffs[diffs.length - 1]));
-        }
-        solver.setObjectives(ticks[m - 1]);
-    }
-
->>>>>>> d8019dd1
     @Test(groups="1s", timeOut=60000)
     public void test1DFS() {
         Solver solver = ProblemMaker.makeNQueenWithOneAlldifferent(8);
@@ -164,7 +120,7 @@
     @Test(groups="1s", timeOut=60000)
     public void test2DDS2() {
         Solver solver = new Solver();
-        IntVar[] bs = solver.boolVarArray("b", 4);
+        IntVar[] bs = VF.boolArray("b", 4, solver);
         dds(solver, ISF.lexico_LB(bs), 3);
         solver.findAllSolutions();
         Assert.assertEquals(solver.getMeasures().getSolutionCount(), 8);
