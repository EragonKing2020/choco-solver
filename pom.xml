<!--

    Copyright (c) 2014, chocoteam
    All rights reserved.

    Redistribution and use in source and binary forms, with or without
    modification, are permitted provided that the following conditions are met:

    * Redistributions of source code must retain the above copyright notice, this
      list of conditions and the following disclaimer.

    * Redistributions in binary form must reproduce the above copyright notice,
      this list of conditions and the following disclaimer in the documentation
      and/or other materials provided with the distribution.

    * Neither the name of the {organization} nor the names of its
      contributors may be used to endorse or promote products derived from
      this software without specific prior written permission.

    THIS SOFTWARE IS PROVIDED BY THE COPYRIGHT HOLDERS AND CONTRIBUTORS "AS IS"
    AND ANY EXPRESS OR IMPLIED WARRANTIES, INCLUDING, BUT NOT LIMITED TO, THE
    IMPLIED WARRANTIES OF MERCHANTABILITY AND FITNESS FOR A PARTICULAR PURPOSE ARE
    DISCLAIMED. IN NO EVENT SHALL THE COPYRIGHT HOLDER OR CONTRIBUTORS BE LIABLE
    FOR ANY DIRECT, INDIRECT, INCIDENTAL, SPECIAL, EXEMPLARY, OR CONSEQUENTIAL
    DAMAGES (INCLUDING, BUT NOT LIMITED TO, PROCUREMENT OF SUBSTITUTE GOODS OR
    SERVICES; LOSS OF USE, DATA, OR PROFITS; OR BUSINESS INTERRUPTION) HOWEVER
    CAUSED AND ON ANY THEORY OF LIABILITY, WHETHER IN CONTRACT, STRICT LIABILITY,
    OR TORT (INCLUDING NEGLIGENCE OR OTHERWISE) ARISING IN ANY WAY OUT OF THE USE
    OF THIS SOFTWARE, EVEN IF ADVISED OF THE POSSIBILITY OF SUCH DAMAGE.

-->
<project xmlns="http://maven.apache.org/POM/4.0.0" xmlns:xsi="http://www.w3.org/2001/XMLSchema-instance"
         xsi:schemaLocation="http://maven.apache.org/POM/4.0.0 http://maven.apache.org/maven-v4_0_0.xsd">
    <modelVersion>4.0.0</modelVersion>

    <groupId>org.choco-solver</groupId>
    <artifactId>choco-sat</artifactId>
<<<<<<< HEAD
    <version>1.0.1-SNAPSHOT</version>
=======
    <version>1.0.2-SNAPSHOT</version>
>>>>>>> 05f6b93f
    <packaging>jar</packaging>
    <name>SAT solver</name>

    <url>https://github.com/chocoteam/choco-sat</url>
    <description>A SAT solver, used internally in choco-solver
    </description>
    <licenses>
        <license>
            <name>BSD 4-Clause License</name>
            <url>https://spdx.org/licenses/BSD-4-Clause.html</url>
        </license>
    </licenses>
    <developers>
        <developer>
            <name>Charles Prud'homme</name>
            <email>charles.prudhomme@mines-nantes.fr</email>
            <organization>TASC, INRIA Rennes, LINA CNRS UMR 6241</organization>
            <organizationUrl>http://www.emn.fr/z-info/ppc/</organizationUrl>
        </developer>
        <developer>
            <name>Jean-Guillaume Fages</name>
            <email>jg.fages@cosling.com</email>
            <organization>COSLING S.A.S.</organization>
            <organizationUrl>http://www.cosling.com</organizationUrl>
        </developer>
    </developers>
    <properties>
        <project.build.sourceEncoding>UTF-8</project.build.sourceEncoding>
    </properties>

    <scm>
        <connection>scm:git:git@github.com:chocoteam/choco-sat.git</connection>
        <url>scm:git:git://github.com/chocoteam/choco-sat</url>
        <developerConnection>scm:git:git@github.com:chocoteam/choco-sat.git</developerConnection>
        <tag>HEAD</tag>
    </scm>

    <prerequisites>
        <maven>3.2.3</maven>
    </prerequisites>

    <dependencies>
        <dependency>
            <groupId>org.testng</groupId>
            <artifactId>testng</artifactId>
            <version>6.8.8</version>
            <scope>test</scope>
        </dependency>
        <dependency>
            <groupId>net.sf.trove4j</groupId>
            <artifactId>trove4j</artifactId>
            <version>3.0.3</version>
        </dependency>
    </dependencies>

    <distributionManagement>
        <repository>
            <id>sonatype</id>
            <url>https://oss.sonatype.org/service/local/staging/deploy/maven2</url>
        </repository>
        <snapshotRepository>
            <uniqueVersion>true</uniqueVersion>
            <id>sonatype-snapshots</id>
            <url>https://oss.sonatype.org/content/repositories/snapshots</url>
            <layout>default</layout>
        </snapshotRepository>
    </distributionManagement>

    <profiles>
        <profile>
            <id>release</id>
            <activation>
                <activeByDefault>false</activeByDefault>
                <property>
                    <name>performRelease</name>
                    <value>true</value>
                </property>
            </activation>
            <build>
                <plugins>
                    <plugin>
                        <groupId>org.apache.maven.plugins</groupId>
                        <artifactId>maven-javadoc-plugin</artifactId>
                        <version>2.10.1</version>
                        <configuration>
                            <doctitle>${project.groupId}-${project.artifactId} ${project.version} API</doctitle>
                            <windowtitle>${project.groupId}-${project.artifactId} ${project.version} API</windowtitle>
                            <!--<quiet />-->
                            <additionalparam>-Xdoclint:none</additionalparam>
                        </configuration>
                        <executions>
                            <execution>
                                <id>attach-javadocs</id>
                                <phase>verify</phase>
                                <goals>
                                    <goal>jar</goal>
                                </goals>
                            </execution>
                        </executions>
                    </plugin>
                    <!-- We need the GPG Plugin to self-sign the jar files. A valid signature
                        for the jar files is a requirement for deploying to Maven Central. -->
                    <plugin>
                        <groupId>org.apache.maven.plugins</groupId>
                        <artifactId>maven-gpg-plugin</artifactId>
                        <version>1.5</version>
                        <executions>
                            <execution>
                                <id>sign-artifacts</id>
                                <phase>verify</phase>
                                <goals>
                                    <goal>sign</goal>
                                </goals>
                            </execution>
                        </executions>
                    </plugin>
                </plugins>
            </build>
        </profile>
    </profiles>

    <build>
        <plugins>
            <plugin>
                <groupId>org.apache.maven.plugins</groupId>
                <artifactId>maven-source-plugin</artifactId>
                <version>2.4</version>
                <executions>
                    <execution>
                        <id>attach-sources</id>
                        <phase>verify</phase>
                        <goals>
                            <goal>jar</goal>
                        </goals>
                    </execution>
                </executions>
            </plugin>
            <plugin>
                <groupId>org.apache.maven.plugins</groupId>
                <artifactId>maven-compiler-plugin</artifactId>
                <version>2.3.2</version>
                <configuration>
                    <source>1.8</source>
                    <target>1.8</target>
                    <encoding>ISO-8859-1</encoding>
                </configuration>
            </plugin>
            <plugin>
                <groupId>com.mycila</groupId>
                <artifactId>license-maven-plugin</artifactId>
                <version>2.11</version>
                <configuration>
                    <mapping>
                        <template>JAVADOC_STYLE</template>
                    </mapping>
                    <header>LICENSE</header>
                    <includes>
                        <include>**/*.java</include>
                        <include>**/*.template</include>
                        <include>**/*.xml</include>
                    </includes>
                </configuration>
                <executions>
                    <execution>
                        <goals>
                            <goal>check</goal>
                        </goals>
                    </execution>
                </executions>
            </plugin>
            <plugin>
                <groupId>org.jacoco</groupId>
                <artifactId>jacoco-maven-plugin</artifactId>
                <version>0.7.5.201505241946</version>
                <executions>
                    <execution>
                        <goals>
                            <goal>prepare-agent</goal>
                        </goals>
                    </execution>
                    <execution>
                        <id>report</id>
                        <phase>test</phase>
                        <goals>
                            <goal>report</goal>
                        </goals>
                    </execution>
                </executions>
            </plugin>
        </plugins>
    </build>
</project><|MERGE_RESOLUTION|>--- conflicted
+++ resolved
@@ -35,11 +35,7 @@
 
     <groupId>org.choco-solver</groupId>
     <artifactId>choco-sat</artifactId>
-<<<<<<< HEAD
-    <version>1.0.1-SNAPSHOT</version>
-=======
     <version>1.0.2-SNAPSHOT</version>
->>>>>>> 05f6b93f
     <packaging>jar</packaging>
     <name>SAT solver</name>
 
