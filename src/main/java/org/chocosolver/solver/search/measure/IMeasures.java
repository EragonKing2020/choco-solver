--- conflicted
+++ resolved
@@ -39,141 +39,6 @@
  */
 public interface IMeasures {
 
-<<<<<<< HEAD
-	/**
-	 * @return the current world unique id
-	 */
-	long getTimestamp();
-
-	/**
-	 * @return the time count (in seconds), including initial propagation time count
-	 */
-	float getTimeCount();
-
-	/**
-	 * @return the time count (in nano seconds), including initial propagation time count
-	 */
-	long getTimeCountInNanoSeconds();
-
-	/**
-	 * @return the reading time count (in sec)
-	 */
-	float getReadingTimeCount();
-
-	/**
-	 * @return the node count
-	 */
-	long getNodeCount();
-
-	/**
-	 * @return the backtrack count
-	 */
-	long getBackTrackCount();
-
-	/**
-	 * @return the fail count
-	 */
-	long getFailCount();
-
-	/**
-	 * @return the restart count
-	 */
-	long getRestartCount();
-
-	/**
-	 * @return the solution count of the measure
-	 */
-	long getSolutionCount();
-
-	/**
-	 * @return the maximum depth of the search tree
-	 */
-	long getMaxDepth();
-
-	/**
-	 * @return the current depth in the search tree
-	 */
-	long getCurrentDepth();
-
-	/**
-	 * @return true iff the problem has an objective variable (i.e. optimization problem)
-	 */
-	boolean hasObjective();
-
-	/**
-	 * @return true iff the optimum has been found and proved
-	 */
-	boolean isObjectiveOptimal();
-
-	/**
-	 * @return the objective value of the best solution found (can be Integer or Double)
-	 */
-	Number getBestSolutionValue();
-
-	/**
-	 * @return a summary of recorded statistics
-	 */
-	default String toOneLineString() {
-		StringBuilder st = new StringBuilder(256);
-		st.append("Model[").append(getSolver().getModel().getName()).append("], ");
-		st.append(String.format("%d Solutions, ", getSolutionCount()));
-		if (hasObjective()) {
-			st.append(getSolver().getObjectiveManager()).append(", ");
-		}
-		st.append(String.format("Resolution time %.3fs, %d Nodes (%,.1f n/s), %d Backtracks, %d Fails, %d Restarts",
-				getTimeCount(),
-				getNodeCount(),
-				getNodeCount() / getTimeCount(),
-				getBackTrackCount(),
-				getFailCount(),
-				getRestartCount()));
-		return st.toString();
-	}
-
-	/**
-	 * @return statistic values only
-	 */
-	default Number[] toArray() {
-		return new Number[]{
-					getSolutionCount(),
-					getReadingTimeCount(),
-					getTimeCount(),
-					hasObjective() ? getBestSolutionValue() : 0,
-							getNodeCount(),
-							getBackTrackCount(),
-							getFailCount(),
-							getRestartCount()
-		};
-	}
-
-	/**
-	 * @return statistics in a CSV format
-	 */
-	default String toCSV() {
-		// solutionCount;buildingTime(sec);initTime(sec);initPropag(sec);totalTime(sec);objective;nodes;backtracks;fails;restarts;fineProp;coarseProp;
-		return String.format("%d;%.3f;%.3f;%e;%d;%d;%d;%d;",
-				getSolutionCount(),
-				getReadingTimeCount(),
-				getTimeCount(),
-				hasObjective() ? getBestSolutionValue().doubleValue() : 0,
-						getNodeCount(),
-						getBackTrackCount(),
-						getFailCount(),
-						getRestartCount());
-	}
-
-	/**
-	 * returns the solver object associated with this measures
-	 */
-	Solver getSolver();
-
-    /**
-	 * copy the values
-	 * 
-	 * @return a new {@link IMeasures} with same values.
-	 */
-	IMeasures copyMeasures();
-=======
     /**
      * @return the current world unique id
      */
@@ -307,5 +172,4 @@
      * @return a new IMeasures with same values.
      */
     IMeasures copyMeasures();
->>>>>>> ca57569d
 }