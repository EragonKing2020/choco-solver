/**
 * Copyright (c) 2015, Ecole des Mines de Nantes
 * All rights reserved.
 *
 * Redistribution and use in source and binary forms, with or without
 * modification, are permitted provided that the following conditions are met:
 * 1. Redistributions of source code must retain the above copyright
 *    notice, this list of conditions and the following disclaimer.
 * 2. Redistributions in binary form must reproduce the above copyright
 *    notice, this list of conditions and the following disclaimer in the
 *    documentation and/or other materials provided with the distribution.
 * 3. All advertising materials mentioning features or use of this software
 *    must display the following acknowledgement:
 *    This product includes software developed by the <organization>.
 * 4. Neither the name of the <organization> nor the
 *    names of its contributors may be used to endorse or promote products
 *    derived from this software without specific prior written permission.
 *
 * THIS SOFTWARE IS PROVIDED BY <COPYRIGHT HOLDER> ''AS IS'' AND ANY
 * EXPRESS OR IMPLIED WARRANTIES, INCLUDING, BUT NOT LIMITED TO, THE IMPLIED
 * WARRANTIES OF MERCHANTABILITY AND FITNESS FOR A PARTICULAR PURPOSE ARE
 * DISCLAIMED. IN NO EVENT SHALL <COPYRIGHT HOLDER> BE LIABLE FOR ANY
 * DIRECT, INDIRECT, INCIDENTAL, SPECIAL, EXEMPLARY, OR CONSEQUENTIAL DAMAGES
 * (INCLUDING, BUT NOT LIMITED TO, PROCUREMENT OF SUBSTITUTE GOODS OR SERVICES;
 * LOSS OF USE, DATA, OR PROFITS; OR BUSINESS INTERRUPTION) HOWEVER CAUSED AND
 * ON ANY THEORY OF LIABILITY, WHETHER IN CONTRACT, STRICT LIABILITY, OR TORT
 * (INCLUDING NEGLIGENCE OR OTHERWISE) ARISING IN ANY WAY OUT OF THE USE OF THIS
 * SOFTWARE, EVEN IF ADVISED OF THE POSSIBILITY OF SUCH DAMAGE.
 */
package org.chocosolver.solver;

import java.util.Arrays;

import org.chocosolver.solver.variables.IntVar;
import org.chocosolver.solver.variables.RealVar;
import org.chocosolver.solver.variables.SetVar;
import org.chocosolver.solver.variables.Variable;

import gnu.trove.map.hash.TIntIntHashMap;
import gnu.trove.map.hash.TIntObjectHashMap;

/**
 * Class which stores the value of each variable in a solution
 * <br/>
 *
 * @author Jean-Guillaume Fages
 * @author Charles Prud'homme
 * @since 05/06/2013
 */
public class Solution implements ICause {

<<<<<<< HEAD
	//***********************************************************************************
	// VARIABLES
	//***********************************************************************************

	/** No entry value for maps */
	private static final int NO_ENTRY = Integer.MAX_VALUE;

	// SOLUTION
	/** Set to <tt>true</tt> when this object is empty */
	private boolean empty;
	/** Maps of value for integer variable (id - value) */
	private TIntIntHashMap intmap;
	/** Maps of value for real variable (id - value) */
	private TIntObjectHashMap<double[]> realmap;
	/** Maps of value for set variable (id - values) */
	private TIntObjectHashMap<int[]> setmap;

	// INPUT
	/** Model to store */
	private Model model;
	/** Variables to store; */
	private Variable[] varsToStore;

	//***********************************************************************************
	// CONSTRUCTOR
	//***********************************************************************************

	/**
	 * Create an empty solution object
	 * able to store the value of each variable in <code>varsToStore</code> when calling <code>record()</code>
	 *
	 * @param model model of the solution
	 * @param varsToStore variables to store in this object
	 */
	public Solution(Model model, Variable... varsToStore) {
		this.varsToStore = varsToStore;
		empty = true;
		this.model = model;
	}

	//***********************************************************************************
	// METHODS
	//***********************************************************************************

	/**
	 * Records the current solution of the solver
	 * clears all previous recordings
	 * @return this object
	 */
	public Solution record() {
		empty = false;
		boolean warn = false;
		if(varsToStore.length == 0) {
			varsToStore = model.getSolver().getStrategy().getVariables();
		}
		assert varsToStore.length>0;
		if(intmap != null) {
			intmap.clear();
		}
		if(realmap != null) {
			realmap.clear();
		}
		if(setmap != null) {
			setmap.clear();
		}
		for (Variable var:varsToStore) {
			if ((var.getTypeAndKind() & Variable.TYPE) != Variable.CSTE) {
				int kind = var.getTypeAndKind() & Variable.KIND;
				if (var.isInstantiated()) {
					switch (kind) {
					case Variable.INT:
					case Variable.BOOL:
						if(intmap == null) {
							intmap = new TIntIntHashMap(16, .5f, Solution.NO_ENTRY, Solution.NO_ENTRY);
						}
						IntVar v = (IntVar) var;
						intmap.put(v.getId(), v.getValue());
						break;
					case Variable.REAL:
						if(realmap == null) {
							realmap = new TIntObjectHashMap<>(16, 05f, Solution.NO_ENTRY);
						}
						RealVar r = (RealVar) var;
						realmap.put(r.getId(), new double[]{r.getLB(), r.getUB()});
						break;
					case Variable.SET:
						if(setmap == null) {
							setmap = new TIntObjectHashMap<>(16, 05f, Solution.NO_ENTRY);
						}
						SetVar s = (SetVar) var;
						setmap.put(s.getId(), s.getValue().toArray());
						break;
					default:
						// do not throw exception to allow extending the solver with other variable kinds (e.g. graph)
						// that should then be stored externally to this object
						break;
					}
				}else{
					warn = true;
				}
			}
		}
		if (warn && varsToStore[0].getModel().getSettings().warnUser()) {
			model.getSolver().getOut().printf("Some non decision variables are not instantiated in the current solution.");
		}
		return this;
	}

	@Override
	public String toString() {
		if(empty) {
			return "Empty solution. No solution recorded yet";
		}
		StringBuilder st = new StringBuilder("Solution: ");
		for (Variable var:varsToStore) {
			if ((var.getTypeAndKind() & Variable.TYPE) != Variable.CSTE) {
				int kind = var.getTypeAndKind() & Variable.KIND;
				switch (kind) {
				case Variable.INT:
				case Variable.BOOL:
					IntVar v = (IntVar) var;
					st.append(v.getName()).append("=").append(intmap.get(v.getId())).append(", ");
					break;
				case Variable.REAL:
					RealVar r = (RealVar) var;
					double[] bounds = realmap.get(r.getId());
					st.append(r.getName()).append("=[").append(bounds[0]).append(",").append(bounds[1]).append("], ");
					break;
				case Variable.SET:
					SetVar s = (SetVar) var;
					st.append(s.getName()).append("=").append(Arrays.toString(setmap.get(s.getId()))).append(", ");
					break;
				default:
					// do not throw exception to allow extending the solver with other variable kinds (e.g. graph)
					// that should then be stored externally to this object
					break;
				}
			}
		}
		return st.toString();
	}

	public Solution copySolution() {
		Solution ret = new Solution(model, varsToStore);
		ret.empty = empty;
		ret.intmap = new TIntIntHashMap(intmap);
		ret.realmap = new TIntObjectHashMap<>(realmap);
		ret.setmap = new TIntObjectHashMap<>(setmap);
		return ret;
	}

	/**
	 * Get the value of variable v in this solution
	 *
	 * @param v IntVar (or BoolVar)
	 * @return the value of variable v in this solution, or null if the variable is not instantiated in the solution
	 */
	public Integer getIntVal(IntVar v) {
		if (empty) {
			throw new UnsupportedOperationException("Empty solution. No solution recorded yet");
		}
		if (intmap.containsKey(v.getId())) {
			return intmap.get(v.getId());
		} else {
			if ((v.getTypeAndKind() & Variable.TYPE) == Variable.CSTE) {
				return v.getValue();
			} else {
				return null;
			}
		}
	}

	/**
	 * Get the value of variable s in this solution
	 *
	 * @param s SetVar
	 * @return the value of variable s in this solution, or null if the variable is not instantiated in the solution
	 */
	public int[] getSetVal(SetVar s) {
		if (empty) {
			throw new UnsupportedOperationException("Empty solution. No solution recorded yet");
		}
		if (setmap.containsKey(s.getId())) {
			return setmap.get(s.getId());
		} else if ((s.getTypeAndKind() & Variable.TYPE) == Variable.CSTE) {
			return s.getValue().toArray();
		} else {
			return null;
		}
	}

	/**
	 * Get the bounds of r in this solution
	 *
	 * @param r RealVar
	 * @return the bounds of r in this solution, or null if the variable is not instantiated in the solution
	 */
	public double[] getRealBounds(RealVar r) {
		if (empty) {
			throw new UnsupportedOperationException("Empty solution. No solution recorded yet");
		}
		if (realmap.containsKey(r.getId())) {
			return realmap.get(r.getId());
		} else {
			if ((r.getTypeAndKind() & Variable.TYPE) == Variable.CSTE) {
				return new double[]{r.getLB(), r.getUB()};
			} else {
				return null;
			}
		}
	}
=======
    //***********************************************************************************
    // VARIABLES
    //***********************************************************************************

    /** No entry value for maps */
    private static final int NO_ENTRY = Integer.MAX_VALUE;

    // SOLUTION
    /** Set to <tt>true</tt> when this object is empty */
    private boolean empty;
    /** Maps of value for integer variable (id - value) */
    private TIntIntHashMap intmap;
    /** Maps of value for real variable (id - value) */
    private TIntObjectHashMap<double[]> realmap;
    /** Maps of value for set variable (id - values) */
    private TIntObjectHashMap<int[]> setmap;

    // INPUT
    /** Model to store */
    private Model model;
    /** Variables to store; */
    private Variable[] varsToStore;

    //***********************************************************************************
    // CONSTRUCTOR
    //***********************************************************************************

    /**
     * Create an empty solution object
     * able to store the value of each variable in <code>varsToStore</code> when calling <code>record()</code>
     *
     * @param model model of the solution
     * @param varsToStore variables to store in this object
     */
    public Solution(Model model, Variable... varsToStore) {
        this.varsToStore = varsToStore;
        empty = true;
        this.model = model;
    }

    //***********************************************************************************
    // METHODS
    //***********************************************************************************

    /**
     * Records the current solution of the solver
     * clears all previous recordings
     * @return this object
     */
    public Solution record() {
        empty = false;
        boolean warn = false;
        if (varsToStore.length == 0) {
            varsToStore = model.getSolver().getStrategy().getVariables();
        }
        assert varsToStore.length > 0;
        if (intmap != null) {
            intmap.clear();
        }
        if (realmap != null) {
            realmap.clear();
        }
        if (setmap != null) {
            setmap.clear();
        }
        for (Variable var : varsToStore) {
            if ((var.getTypeAndKind() & Variable.TYPE) != Variable.CSTE) {
                int kind = var.getTypeAndKind() & Variable.KIND;
                if (var.isInstantiated()) {
                    switch (kind) {
                        case Variable.INT:
                        case Variable.BOOL:
                            if (intmap == null) {
                                intmap = new TIntIntHashMap(16, .5f, Solution.NO_ENTRY, Solution.NO_ENTRY);
                            }
                            IntVar v = (IntVar) var;
                            intmap.put(v.getId(), v.getValue());
                            break;
                        case Variable.REAL:
                            if (realmap == null) {
                                realmap = new TIntObjectHashMap<>(16, 05f, Solution.NO_ENTRY);
                            }
                            RealVar r = (RealVar) var;
                            realmap.put(r.getId(), new double[]{r.getLB(), r.getUB()});
                            break;
                        case Variable.SET:
                            if (setmap == null) {
                                setmap = new TIntObjectHashMap<>(16, 05f, Solution.NO_ENTRY);
                            }
                            SetVar s = (SetVar) var;
                            setmap.put(s.getId(), s.getValue().toArray());
                            break;
                        default:
                            // do not throw exception to allow extending the solver with other variable kinds (e.g. graph)
                            // that should then be stored externally to this object
                            break;
                    }
                } else {
                    warn = true;
                }
            }
        }
        if (warn && varsToStore[0].getModel().getSettings().warnUser()) {
            model.getSolver().getOut().printf("Some non decision variables are not instantiated in the current solution.");
        }
        return this;
    }

    @Override
    public String toString() {
        if (empty) {
            return "Empty solution. No solution recorded yet";
        }
        StringBuilder st = new StringBuilder("Solution: ");
        for (Variable var : varsToStore) {
            if ((var.getTypeAndKind() & Variable.TYPE) != Variable.CSTE) {
                int kind = var.getTypeAndKind() & Variable.KIND;
                switch (kind) {
                    case Variable.INT:
                    case Variable.BOOL:
                        IntVar v = (IntVar) var;
                        st.append(v.getName()).append("=").append(intmap.get(v.getId())).append(", ");
                        break;
                    case Variable.REAL:
                        RealVar r = (RealVar) var;
                        double[] bounds = realmap.get(r.getId());
                        st.append(r.getName()).append("=[").append(bounds[0]).append(",").append(bounds[1]).append("], ");
                        break;
                    case Variable.SET:
                        SetVar s = (SetVar) var;
                        st.append(s.getName()).append("=").append(Arrays.toString(setmap.get(s.getId()))).append(", ");
                        break;
                    default:
                        // do not throw exception to allow extending the solver with other variable kinds (e.g. graph)
                        // that should then be stored externally to this object
                        break;
                }
            }
        }
        return st.toString();
    }

    public Solution copySolution() {
        Solution ret = new Solution(model, varsToStore);
        ret.empty = empty;
        ret.intmap = new TIntIntHashMap(intmap);
        ret.realmap = new TIntObjectHashMap<>(realmap);
        ret.setmap = new TIntObjectHashMap<>(setmap);
        return ret;
    }

    /**
     * Get the value of variable v in this solution
     *
     * @param v IntVar (or BoolVar)
     * @return the value of variable v in this solution, or null if the variable is not instantiated in the solution
     */
    public Integer getIntVal(IntVar v) {
        if (empty) {
            throw new UnsupportedOperationException("Empty solution. No solution recorded yet");
        }
        if (intmap.containsKey(v.getId())) {
            return intmap.get(v.getId());
        } else {
            if ((v.getTypeAndKind() & Variable.TYPE) == Variable.CSTE) {
                return v.getValue();
            } else {
                return null;
            }
        }
    }

    /**
     * Get the value of variable s in this solution
     *
     * @param s SetVar
     * @return the value of variable s in this solution, or null if the variable is not instantiated in the solution
     */
    public int[] getSetVal(SetVar s) {
        if (empty) {
            throw new UnsupportedOperationException("Empty solution. No solution recorded yet");
        }
        if (setmap.containsKey(s.getId())) {
            return setmap.get(s.getId());
        } else if ((s.getTypeAndKind() & Variable.TYPE) == Variable.CSTE) {
            return s.getValue().toArray();
        } else {
            return null;
        }
    }

    /**
     * Get the bounds of r in this solution
     *
     * @param r RealVar
     * @return the bounds of r in this solution, or null if the variable is not instantiated in the solution
     */
    public double[] getRealBounds(RealVar r) {
        if (empty) {
            throw new UnsupportedOperationException("Empty solution. No solution recorded yet");
        }
        if (realmap.containsKey(r.getId())) {
            return realmap.get(r.getId());
        } else {
            if ((r.getTypeAndKind() & Variable.TYPE) == Variable.CSTE) {
                return new double[]{r.getLB(), r.getUB()};
            } else {
                return null;
            }
        }
    }
>>>>>>> ca57569d
}<|MERGE_RESOLUTION|>--- conflicted
+++ resolved
@@ -29,15 +29,14 @@
  */
 package org.chocosolver.solver;
 
-import java.util.Arrays;
-
+import gnu.trove.map.hash.TIntIntHashMap;
+import gnu.trove.map.hash.TIntObjectHashMap;
 import org.chocosolver.solver.variables.IntVar;
 import org.chocosolver.solver.variables.RealVar;
 import org.chocosolver.solver.variables.SetVar;
 import org.chocosolver.solver.variables.Variable;
 
-import gnu.trove.map.hash.TIntIntHashMap;
-import gnu.trove.map.hash.TIntObjectHashMap;
+import java.util.Arrays;
 
 /**
  * Class which stores the value of each variable in a solution
@@ -49,219 +48,6 @@
  */
 public class Solution implements ICause {
 
-<<<<<<< HEAD
-	//***********************************************************************************
-	// VARIABLES
-	//***********************************************************************************
-
-	/** No entry value for maps */
-	private static final int NO_ENTRY = Integer.MAX_VALUE;
-
-	// SOLUTION
-	/** Set to <tt>true</tt> when this object is empty */
-	private boolean empty;
-	/** Maps of value for integer variable (id - value) */
-	private TIntIntHashMap intmap;
-	/** Maps of value for real variable (id - value) */
-	private TIntObjectHashMap<double[]> realmap;
-	/** Maps of value for set variable (id - values) */
-	private TIntObjectHashMap<int[]> setmap;
-
-	// INPUT
-	/** Model to store */
-	private Model model;
-	/** Variables to store; */
-	private Variable[] varsToStore;
-
-	//***********************************************************************************
-	// CONSTRUCTOR
-	//***********************************************************************************
-
-	/**
-	 * Create an empty solution object
-	 * able to store the value of each variable in <code>varsToStore</code> when calling <code>record()</code>
-	 *
-	 * @param model model of the solution
-	 * @param varsToStore variables to store in this object
-	 */
-	public Solution(Model model, Variable... varsToStore) {
-		this.varsToStore = varsToStore;
-		empty = true;
-		this.model = model;
-	}
-
-	//***********************************************************************************
-	// METHODS
-	//***********************************************************************************
-
-	/**
-	 * Records the current solution of the solver
-	 * clears all previous recordings
-	 * @return this object
-	 */
-	public Solution record() {
-		empty = false;
-		boolean warn = false;
-		if(varsToStore.length == 0) {
-			varsToStore = model.getSolver().getStrategy().getVariables();
-		}
-		assert varsToStore.length>0;
-		if(intmap != null) {
-			intmap.clear();
-		}
-		if(realmap != null) {
-			realmap.clear();
-		}
-		if(setmap != null) {
-			setmap.clear();
-		}
-		for (Variable var:varsToStore) {
-			if ((var.getTypeAndKind() & Variable.TYPE) != Variable.CSTE) {
-				int kind = var.getTypeAndKind() & Variable.KIND;
-				if (var.isInstantiated()) {
-					switch (kind) {
-					case Variable.INT:
-					case Variable.BOOL:
-						if(intmap == null) {
-							intmap = new TIntIntHashMap(16, .5f, Solution.NO_ENTRY, Solution.NO_ENTRY);
-						}
-						IntVar v = (IntVar) var;
-						intmap.put(v.getId(), v.getValue());
-						break;
-					case Variable.REAL:
-						if(realmap == null) {
-							realmap = new TIntObjectHashMap<>(16, 05f, Solution.NO_ENTRY);
-						}
-						RealVar r = (RealVar) var;
-						realmap.put(r.getId(), new double[]{r.getLB(), r.getUB()});
-						break;
-					case Variable.SET:
-						if(setmap == null) {
-							setmap = new TIntObjectHashMap<>(16, 05f, Solution.NO_ENTRY);
-						}
-						SetVar s = (SetVar) var;
-						setmap.put(s.getId(), s.getValue().toArray());
-						break;
-					default:
-						// do not throw exception to allow extending the solver with other variable kinds (e.g. graph)
-						// that should then be stored externally to this object
-						break;
-					}
-				}else{
-					warn = true;
-				}
-			}
-		}
-		if (warn && varsToStore[0].getModel().getSettings().warnUser()) {
-			model.getSolver().getOut().printf("Some non decision variables are not instantiated in the current solution.");
-		}
-		return this;
-	}
-
-	@Override
-	public String toString() {
-		if(empty) {
-			return "Empty solution. No solution recorded yet";
-		}
-		StringBuilder st = new StringBuilder("Solution: ");
-		for (Variable var:varsToStore) {
-			if ((var.getTypeAndKind() & Variable.TYPE) != Variable.CSTE) {
-				int kind = var.getTypeAndKind() & Variable.KIND;
-				switch (kind) {
-				case Variable.INT:
-				case Variable.BOOL:
-					IntVar v = (IntVar) var;
-					st.append(v.getName()).append("=").append(intmap.get(v.getId())).append(", ");
-					break;
-				case Variable.REAL:
-					RealVar r = (RealVar) var;
-					double[] bounds = realmap.get(r.getId());
-					st.append(r.getName()).append("=[").append(bounds[0]).append(",").append(bounds[1]).append("], ");
-					break;
-				case Variable.SET:
-					SetVar s = (SetVar) var;
-					st.append(s.getName()).append("=").append(Arrays.toString(setmap.get(s.getId()))).append(", ");
-					break;
-				default:
-					// do not throw exception to allow extending the solver with other variable kinds (e.g. graph)
-					// that should then be stored externally to this object
-					break;
-				}
-			}
-		}
-		return st.toString();
-	}
-
-	public Solution copySolution() {
-		Solution ret = new Solution(model, varsToStore);
-		ret.empty = empty;
-		ret.intmap = new TIntIntHashMap(intmap);
-		ret.realmap = new TIntObjectHashMap<>(realmap);
-		ret.setmap = new TIntObjectHashMap<>(setmap);
-		return ret;
-	}
-
-	/**
-	 * Get the value of variable v in this solution
-	 *
-	 * @param v IntVar (or BoolVar)
-	 * @return the value of variable v in this solution, or null if the variable is not instantiated in the solution
-	 */
-	public Integer getIntVal(IntVar v) {
-		if (empty) {
-			throw new UnsupportedOperationException("Empty solution. No solution recorded yet");
-		}
-		if (intmap.containsKey(v.getId())) {
-			return intmap.get(v.getId());
-		} else {
-			if ((v.getTypeAndKind() & Variable.TYPE) == Variable.CSTE) {
-				return v.getValue();
-			} else {
-				return null;
-			}
-		}
-	}
-
-	/**
-	 * Get the value of variable s in this solution
-	 *
-	 * @param s SetVar
-	 * @return the value of variable s in this solution, or null if the variable is not instantiated in the solution
-	 */
-	public int[] getSetVal(SetVar s) {
-		if (empty) {
-			throw new UnsupportedOperationException("Empty solution. No solution recorded yet");
-		}
-		if (setmap.containsKey(s.getId())) {
-			return setmap.get(s.getId());
-		} else if ((s.getTypeAndKind() & Variable.TYPE) == Variable.CSTE) {
-			return s.getValue().toArray();
-		} else {
-			return null;
-		}
-	}
-
-	/**
-	 * Get the bounds of r in this solution
-	 *
-	 * @param r RealVar
-	 * @return the bounds of r in this solution, or null if the variable is not instantiated in the solution
-	 */
-	public double[] getRealBounds(RealVar r) {
-		if (empty) {
-			throw new UnsupportedOperationException("Empty solution. No solution recorded yet");
-		}
-		if (realmap.containsKey(r.getId())) {
-			return realmap.get(r.getId());
-		} else {
-			if ((r.getTypeAndKind() & Variable.TYPE) == Variable.CSTE) {
-				return new double[]{r.getLB(), r.getUB()};
-			} else {
-				return null;
-			}
-		}
-	}
-=======
     //***********************************************************************************
     // VARIABLES
     //***********************************************************************************
@@ -473,5 +259,4 @@
             }
         }
     }
->>>>>>> ca57569d
 }