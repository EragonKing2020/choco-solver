/*
 * This file is part of choco-solver, http://choco-solver.org/
 *
 * Copyright (c) 2019, IMT Atlantique. All rights reserved.
 *
 * Licensed under the BSD 4-clause license.
 *
 * See LICENSE file in the project root for full license information.
 */
package org.chocosolver.solver.constraints;

import gnu.trove.list.array.TIntArrayList;
import gnu.trove.set.TIntSet;
import gnu.trove.set.hash.TIntHashSet;
import org.chocosolver.solver.ISelf;
import org.chocosolver.solver.Model;
import org.chocosolver.solver.constraints.binary.*;
import org.chocosolver.solver.constraints.binary.element.ElementFactory;
import org.chocosolver.solver.constraints.extension.Tuples;
import org.chocosolver.solver.constraints.extension.TuplesFactory;
import org.chocosolver.solver.constraints.extension.binary.*;
import org.chocosolver.solver.constraints.extension.nary.*;
import org.chocosolver.solver.constraints.nary.PropDiffN;
import org.chocosolver.solver.constraints.nary.PropIntValuePrecedeChain;
import org.chocosolver.solver.constraints.nary.PropKLoops;
import org.chocosolver.solver.constraints.nary.PropKnapsack;
import org.chocosolver.solver.constraints.nary.alldifferent.AllDifferent;
import org.chocosolver.solver.constraints.nary.alldifferent.conditions.Condition;
import org.chocosolver.solver.constraints.nary.alldifferent.conditions.PropCondAllDiffInst;
import org.chocosolver.solver.constraints.nary.alldifferent.conditions.PropCondAllDiff_AC;
import org.chocosolver.solver.constraints.nary.among.PropAmongGAC;
import org.chocosolver.solver.constraints.nary.automata.CostRegular;
import org.chocosolver.solver.constraints.nary.automata.FA.IAutomaton;
import org.chocosolver.solver.constraints.nary.automata.FA.ICostAutomaton;
import org.chocosolver.solver.constraints.nary.automata.PropMultiCostRegular;
import org.chocosolver.solver.constraints.nary.automata.PropRegular;
import org.chocosolver.solver.constraints.nary.binPacking.PropItemToLoad;
import org.chocosolver.solver.constraints.nary.binPacking.PropLoadToItem;
import org.chocosolver.solver.constraints.nary.channeling.*;
import org.chocosolver.solver.constraints.nary.circuit.*;
import org.chocosolver.solver.constraints.nary.count.PropCountVar;
import org.chocosolver.solver.constraints.nary.count.PropCount_AC;
import org.chocosolver.solver.constraints.nary.cumulative.CumulFilter;
import org.chocosolver.solver.constraints.nary.cumulative.Cumulative;
import org.chocosolver.solver.constraints.nary.element.PropElementV_fast;
import org.chocosolver.solver.constraints.nary.globalcardinality.GlobalCardinality;
import org.chocosolver.solver.constraints.nary.lex.PropLex;
import org.chocosolver.solver.constraints.nary.lex.PropLexChain;
import org.chocosolver.solver.constraints.nary.min_max.PropBoolMax;
import org.chocosolver.solver.constraints.nary.min_max.PropBoolMin;
import org.chocosolver.solver.constraints.nary.min_max.PropMax;
import org.chocosolver.solver.constraints.nary.min_max.PropMin;
import org.chocosolver.solver.constraints.nary.nvalue.PropAMNV;
import org.chocosolver.solver.constraints.nary.nvalue.PropAtLeastNValues;
import org.chocosolver.solver.constraints.nary.nvalue.PropAtLeastNValues_AC;
import org.chocosolver.solver.constraints.nary.nvalue.PropAtMostNValues;
import org.chocosolver.solver.constraints.nary.nvalue.amnv.graph.Gci;
import org.chocosolver.solver.constraints.nary.nvalue.amnv.mis.MDRk;
import org.chocosolver.solver.constraints.nary.nvalue.amnv.rules.R;
import org.chocosolver.solver.constraints.nary.nvalue.amnv.rules.R1;
import org.chocosolver.solver.constraints.nary.nvalue.amnv.rules.R3;
import org.chocosolver.solver.constraints.nary.sort.PropKeysorting;
import org.chocosolver.solver.constraints.nary.sum.IntLinCombFactory;
import org.chocosolver.solver.constraints.nary.tree.PropAntiArborescences;
import org.chocosolver.solver.constraints.ternary.*;
import org.chocosolver.solver.constraints.unary.Member;
import org.chocosolver.solver.constraints.unary.NotMember;
import org.chocosolver.solver.constraints.unary.PropMember;
import org.chocosolver.solver.constraints.unary.PropNotMember;
import org.chocosolver.solver.exception.SolverException;
import org.chocosolver.solver.variables.BoolVar;
import org.chocosolver.solver.variables.IntVar;
import org.chocosolver.solver.variables.Task;
import org.chocosolver.solver.variables.Variable;
import org.chocosolver.util.iterators.DisposableRangeIterator;
import org.chocosolver.util.objects.graphs.MultivaluedDecisionDiagram;
import org.chocosolver.util.objects.setDataStructures.iterable.IntIterableRangeSet;
import org.chocosolver.util.tools.ArrayUtils;
import org.chocosolver.util.tools.VariableUtils;

import java.util.Arrays;
import java.util.BitSet;
import java.util.stream.IntStream;
import java.util.stream.Stream;

<<<<<<< HEAD
import static java.lang.Math.abs;

=======
>>>>>>> d6223185
/**
 * Interface to make constraints over BoolVar and IntVar
 *
 * A kind of factory relying on interface default implementation to allow (multiple) inheritance
 *
 * @author Jean-Guillaume FAGES
 * @author Charles Prud'homme
 * @since 4.0.0
 */
public interface IIntConstraintFactory extends ISelf<Model> {

    //##################################################################################################################
    // UNARIES #########################################################################################################
    //##################################################################################################################

    /**
     * Creates an arithmetic constraint : var op cste,
     * where op in {"=", "!=", ">","<",">=","<="}
     *
     * @param var  a variable
     * @param op   an operator
     * @param cste a constant
     */
    default Constraint arithm(IntVar var, String op, int cste) {
        return new Arithmetic(var, Operator.get(op), cste);
    }

    /**
     * Creates a member constraint.
     * Ensures var takes its values in table
     *
     * @param var   an integer variable
     * @param table an array of values
     */
    default Constraint member(IntVar var, int[] table) {
        return new Member(var, table);
    }

    /**
     * Creates a member constraint.
     * Ensures var takes its values in [LB, UB]
     *
     * @param var an integer variable
     * @param lb  the lower bound of the interval
     * @param ub  the upper bound of the interval
     */
    default Constraint member(IntVar var, int lb, int ub) {
        return new Member(var, lb, ub);
    }

    /**
     * Creates a modulo constraint.
     * Ensures X % a = b
     *
     * @param X an integer variable
     * @param mod  the value of the modulo operand
     * @param res  the result of the modulo operation
     */
    default Constraint mod(IntVar X, int mod, int res) {
        if(mod == 0) {
            throw new SolverException("a should not be 0 for "+X.getName()+" MOD a = b");
        }
        TIntArrayList list = new TIntArrayList();
        for(int v = X.getLB(); v<=X.getUB(); v=X.nextValue(v)) {
            if(v % mod == res) {
                list.add(v);
            }
        }
        return member(X, list.toArray());
    }

    /**
     * Gets the opposite of a given constraint
     * Works for any constraint, including globals, but the associated performances might be weak
     * @param cstr a constraint
     * @return the opposite constraint of <i>cstr</i>
     */
    default Constraint not(Constraint cstr) {
        return cstr.getOpposite();
    }

    /**
     * Creates a notMember constraint.
     * Ensures var does not take its values in table
     *
     * @param var   an integer variable
     * @param table an array of values
     */
    default Constraint notMember(IntVar var, int[] table) {
        return new NotMember(var, table);
    }

    /**
     * Creates a member constraint.
     * Ensures var takes its values in set
     *
     * @param var   an integer variable
     * @param set a set of values
     */
    default Constraint member(IntVar var, IntIterableRangeSet set) {
        return new Constraint(ConstraintsName.MEMBER, new PropMember(var, set));
    }

    /**
     * Creates a notMember constraint.
     * Ensures var does not take its values in [lb, UB]
     *
     * @param var an integer variable
     * @param lb  the lower bound of the interval
     * @param ub  the upper bound of the interval
     */
    default Constraint notMember(IntVar var, int lb, int ub) {
        return new NotMember(var, lb, ub);
    }

    /**
     * Creates a notMember constraint.
     * Ensures var does not take its values in set
     *
     * @param var   an integer variable
     * @param set a set of values
     */
    default Constraint notMember(IntVar var, IntIterableRangeSet set) {
        return new Constraint(ConstraintsName.NOTMEMBER, new PropNotMember(var, set));
    }

    //##################################################################################################################
    //BINARIES #########################################################################################################
    //##################################################################################################################

    /**
     * Creates an absolute value constraint: var1 = |var2|
     */
    default Constraint absolute(IntVar var1, IntVar var2) {
        assert var1.getModel() == var2.getModel();
        return new Constraint(ConstraintsName.ABSOLUTE, new PropAbsolute(var1, var2));
    }

    /**
     * Creates an arithmetic constraint: var1 op var2,
     * where op in {"=", "!=", ">","<",">=","<="}
     *
     * @param var1 first variable
     * @param op   an operator
     * @param var2 second variable
     */
    default Constraint arithm(IntVar var1, String op, IntVar var2) {
        if (var2.isInstantiated()) {
            return arithm(var1, op, var2.getValue());
        }
        if (var1.isInstantiated()) {
            return arithm(var2, Operator.getFlip(op), var1.getValue());
        }
        return new Arithmetic(var1, Operator.get(op), var2);
    }

    /**
     * Creates an arithmetic constraint : var1 op var2,
     * where op in {"=", "!=", ">","<",">=","<="} or {"+", "-", "*", "/"}
     *
     * @param var1 first variable
     * @param op1  an operator
     * @param var2 second variable
     * @param op2  another operator
     * @param cste an operator
     */
    @SuppressWarnings("Duplicates")
    default Constraint arithm(IntVar var1, String op1, IntVar var2, String op2, int cste) {
        if (op1.equals("*") || op1.equals("/") || op2.equals("*") || op2.equals("/")) {
            switch (op1) {
                case "*": // v1 * v2 OP cste
                    if (Operator.EQ.name().equals(op2)) {
                        return times(var1, var2, cste);
                    } else {
                        int[] bounds = VariableUtils.boundsForMultiplication(var1, var2);
                        IntVar var4 = ref().intVar(bounds[0], bounds[1]);
                        ref().times(var1, var2, var4).post();
                        return arithm(var4, op2, cste);
                    }
                case "/":
                    // v1 / v2 OP cste
                    if (Operator.EQ.name().equals(op2)) {
                        return div(var1, var2, ref().intVar(cste));
                    } else {
                        int[] bounds = VariableUtils.boundsForDivision(var1, var2);
                        IntVar var4 = ref().intVar(bounds[0], bounds[1]);
                        ref().div(var1, var2, var4).post();
                        return arithm(var4, op2, cste);
                    }
                default:
                    switch (op2) {
                        default:
                            throw new SolverException("Unknown operators for arithm constraint");
                        case "*": // v1 OP v2 * cste
                            if (Operator.EQ.name().equals(op1)) {
                                return times(var2, cste, var1);
                            } else {
                                int[] bounds = VariableUtils.boundsForMultiplication(var2, ref().intVar(cste));
                                IntVar var4 = ref().intVar(bounds[0], bounds[1]);
                                ref().times(var2, cste, var4).post();
                                return arithm(var1, op1, var4);
                            }
                        case "/":
                            // v1 OP v2 / cste
                            if (Operator.EQ.name().equals(op1)) {
                                return div(var2, ref().intVar(cste), var1);
                            } else {
                                // v1 OP v2 / v3
                                int[] bounds = VariableUtils.boundsForDivision(var2, ref().intVar(cste));
                                IntVar var4 = ref().intVar(bounds[0], bounds[1]);
                                ref().div(var2, ref().intVar(cste), var4).post();
                                return arithm(var1, op1, var4);
                            }
                    }
            }
        } else {
            if (var2.isInstantiated()) {
                if ("+".equals(op1)) {
                    return arithm(var1, op2, cste - var2.getValue());
                } else if ("-".equals(op1)) {
                    return arithm(var1, op2, cste + var2.getValue());
                }
            }
            if (var1.isInstantiated()) {
                if ("+".equals(op1)) {
                    return arithm(var2, op2, cste - var1.getValue());
                } else if ("-".equals(op1)) {
                    return arithm(var2, Operator.getFlip(op2), var1.getValue() - cste);
                }
            }
            return new Arithmetic(var1, Operator.get(op1), var2, Operator.get(op2), cste);
        }
    }

    /**
     * Creates a distance constraint : |var1-var2| op cste
     * <br/>
     * where op can take its value among {"=", ">", "<", "!="}
     */
    default Constraint distance(IntVar var1, IntVar var2, String op, int cste) {
        assert var1.getModel() == var2.getModel();
        Operator operator = Operator.get(op);
        if (operator != Operator.EQ && operator != Operator.GT && operator != Operator.LT && operator != Operator.NQ) {
            throw new SolverException("Unexpected operator for distance");
        }
        if (cste < 0) {
            switch (operator) {
                case EQ:
                case LT:
                default:
                    throw new SolverException("Invalid PropDistanceXYC operator " + operator);
            }
        }
        return new Constraint(ConstraintsName.DISTANCE, new PropDistanceXYC(ArrayUtils.toArray(var1, var2), operator, cste));
    }

    /**
     * Creates an element constraint: value = table[index-offset]
     *
     * @param value  an integer variable taking its value in table
     * @param table  an array of integer values
     * @param index  an integer variable representing the value of value in table
     * @param offset offset matching index.lb and table[0] (Generally 0)
     */
    default Constraint element(IntVar value, int[] table, IntVar index, int offset) {
        return ElementFactory.detect(value, table, index, offset);
    }

    /**
     * Creates an element constraint: value = table[index]
     *
     * @param value an integer variable taking its value in table
     * @param table an array of integer values
     * @param index an integer variable representing the value of value in table
     */
    default Constraint element(IntVar value, int[] table, IntVar index) {
        return element(value, table, index, 0);
    }

    /**
     * Creates a modulo constraint: X % a = Y
     *
     * @param X first integer variable
     * @param mod the value of the modulo operand
     * @param Y second integer variable (result of the modulo operation)
     */
    default Constraint mod(IntVar X, int mod, IntVar Y) {
        if(mod == 0) {
            throw new SolverException("a should not be 0 for "+X.getName()+" MOD a = "+Y.getName());
        }

        if(Y.isInstantiated()) {
            return mod(X, mod, Y.getValue());
        } else if(TuplesFactory.canBeTupled(X, Y)) {
            return table(X, Y, TuplesFactory.modulo(X, mod, Y));
        } else {
            return new Constraint((X.getName()+" MOD "+mod+" = "+Y.getName()), new PropModXY(X, mod, Y));
        }
    }

    /**
     * Creates a square constraint: var1 = var2^2
     */
    default Constraint square(IntVar var1, IntVar var2) {
        assert var1.getModel() == var2.getModel();
        return new Constraint(ConstraintsName.SQUARE, new PropSquare(var1, var2));
    }

    /**
     * Create a table constraint over a couple of variables var1 and var2
     *
     * Uses AC3rm algorithm by default
     *
     * @param var1   first variable
     * @param var2   second variable
     */
    default Constraint table(IntVar var1, IntVar var2, Tuples tuples) {
        return table(var1, var2, tuples, "AC3bit+rm");
    }

    /**
     * Creates a table constraint over a couple of variables var1 and var2:<br/>
     * - <b>AC2001</b>: table constraint which applies the AC2001 algorithm,<br/>
     * - <b>AC3</b>: table constraint which applies the AC3 algorithm,<br/>
     * - <b>AC3rm</b>: table constraint which applies the AC3 rm algorithm,<br/>
     * - <b>AC3bit+rm</b> (default): table constraint which applies the AC3 bit+rm algorithm,<br/>
     * - <b>FC</b>: table constraint which applies forward checking algorithm.<br/>
     *
     * @param var1   first variable
     * @param var2   second variable
     * @param tuples the relation between the two variables, among {"AC3", "AC3rm", "AC3bit+rm", "AC2001", "FC"}
     */
    default Constraint table(IntVar var1, IntVar var2, Tuples tuples, String algo) {
        Propagator p;
        if (tuples.allowUniversalValue()) {
            p = new PropCompactTableStar(new IntVar[]{var1, var2}, tuples);
        } else {
            switch (algo) {
                case "AC2001":
                    p = new PropBinAC2001(var1, var2, tuples);
                    break;
                case "FC":
                    p = new PropBinFC(var1, var2, tuples);
                    break;
                case "AC3":
                    p = new PropBinAC3(var1, var2, tuples);
                    break;
                case "AC3rm":
                    p = new PropBinAC3rm(var1, var2, tuples);
                    break;
                case "AC3bit+rm":
                    p = new PropBinAC3bitrm(var1, var2, tuples);
                    break;
                default:
                    throw new SolverException("Table algorithm " + algo + " is unkown");
            }
        }
        return new Constraint(ConstraintsName.TABLE, p);
    }

    /**
     * Creates a multiplication constraint: X * Y = Z
     *
     * @param X first variable
     * @param Y a constant
     * @param Z result variable
     */
    default Constraint times(IntVar X, int Y, IntVar Z) {
        if (Y == 0) {
            return arithm(Z, "=", 0);
        } else if (Y == 1) {
            return arithm(X, "=", Z);
        } else if (Y < 0) {
            return times(X.getModel().intMinusView(X), -Y, Z);
        } else {
            return new Constraint(ConstraintsName.TIMES, new PropScale(X, Y, Z));
        }
    }

    /**
     * Creates a multiplication constraint: X * Y = Z
     *
     * @param X first variable
     * @param Y second variable
     * @param Z a constant (result)
     */
    default Constraint times(IntVar X, IntVar Y, int Z) {
        return times(X, Y, X.getModel().intVar(Z));
    }

    //##################################################################################################################
    //TERNARIES ########################################################################################################
    //##################################################################################################################

    /**
     * Creates an arithmetic constraint: var1 op1 var2 op2 var3,
     * where op1 and op2 in {"=", "!=", ">","<",">=","<="} or {"+", "-", "*", "/"}
     *
     * @param var1 first variable
     * @param op1  an operator
     * @param var2 second variable
     * @param op2  another operator
     * @param var3 third variable
     */
    @SuppressWarnings("Duplicates")
    default Constraint arithm(IntVar var1, String op1, IntVar var2, String op2, IntVar var3) {
        switch (op1) {
            case "+":
                return scalar(new IntVar[]{var1, var2}, new int[]{1, 1}, op2, var3);
            case "-":
                return scalar(new IntVar[]{var1, var2}, new int[]{1, -1}, op2, var3);
            case "*":
                // v1 * v2 = v3
                if (Operator.EQ.name().equals(op2)) {
                    return times(var1, var2, var3);
                } else {
                    // v1 * v2 OP v3
                    int[] bounds = VariableUtils.boundsForMultiplication(var1, var2);
                    IntVar var4 = ref().intVar(bounds[0], bounds[1]);
                    ref().times(var1, var2, var4).post();
                    return arithm(var4, op2, var3);
                }
            case "/":
                // v1 / v2 = v3
                if (Operator.EQ.name().equals(op2)) {
                    return div(var1, var2, var3);
                } else {
                    // v1 / v2 OP v3
                    int[] bounds = VariableUtils.boundsForDivision(var1, var2);
                    IntVar var4 = ref().intVar(bounds[0], bounds[1]);
                    ref().div(var1, var2, var4).post();
                    return arithm(var4, op2, var3);
                }
            default:
                switch (op2) {
                    case "*":
                        // v1 = v2 * v3
                        if (Operator.EQ.name().equals(op1)) {
                            return times(var2, var3, var1);
                        } else {
                            // v1 OP v2 * v3
                            int[] bounds = VariableUtils.boundsForMultiplication(var2, var3);
                            IntVar var4 = ref().intVar(bounds[0], bounds[1]);
                            ref().times(var2, var3, var4).post();
                            return arithm(var1, op1, var4);
                        }
                    case "/":
                        // v1 = v2 / v3
                        if (Operator.EQ.name().equals(op1)) {
                            return div(var2, var3, var1);
                        } else {
                            // v1 OP v2 / v3
                            int[] bounds = VariableUtils.boundsForDivision(var2, var3);
                            IntVar var4 = ref().intVar(bounds[0], bounds[1]);
                            ref().div(var2, var3, var4).post();
                            return arithm(var1, op1, var4);
                        }
                    case "+":
                        return scalar(new IntVar[]{var1, var3}, new int[]{1, -1}, op1, var2);
                    case "-":
                        return scalar(new IntVar[]{var1, var3}, new int[]{1, 1}, op1, var2);
                    default:
                        throw new SolverException("Unknown operators for arithm constraint");
                }
        }
    }

    /**
     * Creates a distance constraint: |var1-var2| op var3
     * <br/>
     * where op can take its value among {"=", ">", "<"}
     *
     * @param var1 first variable
     * @param var2 second variable
     * @param op   an operator
     * @param var3 resulting variable
     */
    default Constraint distance(IntVar var1, IntVar var2, String op, IntVar var3) {
        switch (Operator.get(op)) {
            case EQ:
                return new Constraint(ConstraintsName.DISTANCE, new PropEQDistanceXYZ(ArrayUtils.toArray(var1, var2, var3)));
            case LE:
                return new Constraint(ConstraintsName.DISTANCE, new PropLEDistanceXYZ(ArrayUtils.toArray(var1, var2, var3)));
            case GE:
                return new Constraint(ConstraintsName.DISTANCE, new PropGEDistanceXYZ(ArrayUtils.toArray(var1, var2, var3)));
            case LT:
                return new Constraint(ConstraintsName.DISTANCE, new PropLTDistanceXYZ(ArrayUtils.toArray(var1, var2, var3)));
            case GT:
                return new Constraint(ConstraintsName.DISTANCE, new PropGTDistanceXYZ(ArrayUtils.toArray(var1, var2, var3)));
            default:
                throw new SolverException("Unexpected operator for distance: " + op);
        }
    }

    /**
     * Creates an euclidean division constraint.
     * Ensures dividend / divisor = result, rounding towards 0
     * Also ensures divisor != 0
     *
     * @param dividend dividend
     * @param divisor  divisor
     * @param result   result
     */
    default Constraint div(IntVar dividend, IntVar divisor, IntVar result) {
        return new Constraint(ConstraintsName.DIVISION, new PropDivXYZ(dividend, divisor, result));
    }

    /**
     * Creates a maximum constraint : max = max(var1, var2)
     * (Bound Consistency)
     *
     * @param max  a variable
     * @param var1 a variable
     * @param var2 a variable
     */
    default Constraint max(IntVar max, IntVar var1, IntVar var2) {
        return new Constraint(ConstraintsName.MAX, new PropMaxBC(max, var1, var2));
    }

    /**
     * Creates a minimum constraint:  min = min(var1, var2)
     * (Bound Consistency)
     *
     * @param min  a variable
     * @param var1 a variable
     * @param var2 a variable
     */
    default Constraint min(IntVar min, IntVar var1, IntVar var2) {
        return new Constraint(ConstraintsName.MIN, new PropMinBC(min, var1, var2));
    }

    /**
     * <p>
     * Ensures X % Y = Z.
     * </p>
     * <p>
     * Creates a modulo constraint, that uses truncated division:
     * the quotient is defined by truncation q = trunc(a/n)
     * and the remainder would have same sign as the dividend.
     * The quotient is rounded towards zero: equal to the first integer
     * in the direction of zero from the exact rational quotient.
     * </p>
     * @param X first variable
     * @param Y second variable
     * @param Z result
     */
    default Constraint mod(IntVar X, IntVar Y, IntVar Z) {
        if(Y.isInstantiated() && Y.getValue()==0) {
            throw new SolverException("Y variable should not be instantiated to 0 for constraint "
                    +X.getName()+" MOD "+Y.getName()+" = "+Z.getName());
        }

        if(Y.isInstantiated()) {
          return mod(X, Y.getValue(), Z);
        } else if(TuplesFactory.canBeTupled(X, Y, Z)) {
            return table(new IntVar[]{X, Y, Z}, TuplesFactory.modulo(X, Y, Z));
        } else {
            return new Constraint(X.getName()+" MOD "+Y.getName()+" = "+Z.getName(), new PropModXYZ(X, Y, Z));
        }
    }

    /**
     * Creates a multiplication constraint: X * Y = Z
     *
     * @param X first variable
     * @param Y second variable
     * @param Z result variable
     */
    @SuppressWarnings("SuspiciousNameCombination")
    default Constraint times(IntVar X, IntVar Y, IntVar Z) {
        if (Y.isInstantiated()) {
            return times(X, Y.getValue(), Z);
        } else if (X.isInstantiated()) {
            return times(Y, X.getValue(), Z);
        } else if (TuplesFactory.canBeTupled(X, Y, Z)) {
            return table(new IntVar[]{X, Y, Z}, TuplesFactory.times(X, Y, Z));
        } else {
            return new Constraint(ConstraintsName.TIMES, new PropTimesNaive(X, Y, Z));
        }
    }

    //##################################################################################################################
    //GLOBALS ##########################################################################################################
    //##################################################################################################################

    /**
     * Creates an allDifferent constraint.
     * Ensures that all variables from vars take a different value.
     * Uses BC plus a probabilistic AC propagator to get a compromise between BC and AC
     *
     * @param vars list of variables
     */
    default Constraint allDifferent(IntVar... vars) {
        return allDifferent(vars, "DEFAULT");
    }

    /**
     * Creates an allDifferent constraint.
     * Ensures that all variables from vars take a different value.
     * The consistency level should be chosen among "BC", "AC" and "DEFAULT".
     *
     * @param vars        list of variables
     * @param CONSISTENCY consistency level, among {"BC", "AC"}
     *                    <p>
     *                    <b>BC</b>:
     *                    Based on: "A Fast and Simple Algorithm for Bounds Consistency of the AllDifferent Constraint"</br>
     *                    A. Lopez-Ortiz, CG. Quimper, J. Tromp, P.van Beek
     *                    <br/>
     *                    <b>AC</b>:
     *                    Uses Regin algorithm
     *                    Runs in O(m.n) worst case time for the initial propagation and then in O(n+m) on average.
     *                    <p>
     *                    <b>DEFAULT</b>:
     *                    <br/>
     *                    Uses BC plus a probabilistic AC propagator to get a compromise between BC and AC
     */
    default Constraint allDifferent(IntVar[] vars, String CONSISTENCY) {
        if (vars.length <= 1) return ref().trueConstraint();
        return new AllDifferent(vars, CONSISTENCY);
    }

    /**
     * Creates an allDifferent constraint subject to the given condition. More precisely:
     *
     * IF <code>singleCondition</code>
     * 	for all X,Y in vars, condition(X) => X != Y
     * ELSE
     * 	for all X,Y in vars, condition(X) AND condition(Y) => X != Y
     *
     * @param vars      collection of variables
     * @param condition condition defining which variables should be constrained
     * @param singleCondition specifies how to apply filtering
     */
    default Constraint allDifferentUnderCondition(IntVar[] vars, Condition condition, boolean singleCondition) {
        if (singleCondition) {
            return new Constraint(ConstraintsName.ALLDIFFERENT,
                    new PropCondAllDiffInst(vars, condition, singleCondition),
                    new PropCondAllDiff_AC(vars, condition)
            );
        }
        return new Constraint(ConstraintsName.ALLDIFFERENT, new PropCondAllDiffInst(vars, condition, singleCondition));
    }

    /**
     * Creates an allDifferent constraint for variables that are not equal to 0.
     * There can be multiple variables equal to 0.
     *
     * @param vars collection of variables
     */
    default Constraint allDifferentExcept0(IntVar[] vars) {
        return allDifferentUnderCondition(vars, Condition.EXCEPT_0, true);
    }

    /**
     * Creates an allEqual constraint.
     * Ensures that all variables from vars take the same value.
     *
     * @param vars list of variables
     */
    default Constraint allEqual(IntVar... vars) {
        return atMostNValues(vars, ref().intVar(1), false);
    }

    /**
     * Creates a notAllEqual constraint.
     * Ensures that all variables from vars take more than a single value.
     *
     * @param vars list of variables
     */
    default Constraint notAllEqual(IntVar... vars) {
        return atLeastNValues(vars, ref().intVar(2), false);
    }

    /**
     * Creates an among constraint.
     * nbVar is the number of variables of the collection vars that take their value in values.
     * <br/><a href="http://www.emn.fr/x-info/sdemasse/gccat/Camong.html">gccat among</a>
     * <br/>
     * Propagator :
     * C. Bessiere, E. Hebrard, B. Hnich, Z. Kiziltan, T. Walsh,
     * Among, common and disjoint Constraints
     * CP-2005
     *
     * @param nbVar   a variable
     * @param vars   vector of variables
     * @param values set of values
     */
    default Constraint among(IntVar nbVar, IntVar[] vars, int[] values) {
        int[] vls = new TIntHashSet(values).toArray(); // remove double occurrences
        Arrays.sort(vls);                              // sort
        return new Constraint(ConstraintsName.AMONG, new PropAmongGAC(ArrayUtils.concat(vars, nbVar), vls));
    }

    /**
     * Creates an and constraint that is satisfied if all boolean variables in <i>bools</i> are true
     * @param bools an array of boolean variable
     * @return a constraint and ensuring that variables in <i>bools</i> are all set to true
     */
    default Constraint and(BoolVar... bools) {
        Model s = bools[0].getModel();
        IntVar sum = s.intVar(0, bools.length, true);
        s.sum(bools, "=", sum).post();
        return s.arithm(sum, "=", bools.length);
    }

    /**
     * Creates an and constraint that is satisfied if all constraints in <i>cstrs</i> are satisfied
     * BEWARE: this should not be used to post several constraints at once but in a reification context
     * @param cstrs an array of constraints
     * @return a constraint and ensuring that all constraints in <i>cstrs</i> are satisfied
     */
    default Constraint and(Constraint... cstrs) {
        BoolVar[] bools = new BoolVar[cstrs.length];
        for (int i = 0; i < cstrs.length; i++) {
            bools[i] = cstrs[i].reify();
        }
        return and(bools);
    }

    /**
     * Creates an atLeastNValue constraint.
     * Let N be the number of distinct values assigned to the variables of the vars collection.
     * Enforce condition N >= nValues to hold.
     * <p>
     * This embeds a light propagator by default.
     * Additional filtering algorithms can be added.
     *
     * @param vars    collection of variables
     * @param nValues limit variable
     * @param AC      additional filtering algorithm, domain filtering algorithm derivated from (Soft)AllDifferent
     */
    default Constraint atLeastNValues(IntVar[] vars, IntVar nValues, boolean AC) {
        int[] vals = getDomainUnion(vars);
        if (AC) {
            return new Constraint(ConstraintsName.ATLEASTNVALUES, new PropAtLeastNValues(vars, vals, nValues),
                    new PropAtLeastNValues_AC(vars, vals, nValues));
        } else {
            return new Constraint(ConstraintsName.ATLEASTNVALUES, new PropAtLeastNValues(vars, vals, nValues));
        }
    }

    /**
     * Creates an atMostNValue constraint.
     * Let N be the number of distinct values assigned to the variables of the vars collection.
     * Enforce condition N <= nValues to hold.
     * <p>
     * This embeds a light propagator by default.
     * Additional filtering algorithms can be added.
     *
     * @param vars    collection of variables
     * @param nValues limit variable
     * @param STRONG  "AMNV<Gci|MDRk|R13>" Filters the conjunction of AtMostNValue and disequalities
     *                (see Fages and Lap&egrave;gue Artificial Intelligence 2014)
     *                automatically detects disequalities and allDifferent constraints.
     *                Presumably useful when nValues must be minimized.
     */
    default Constraint atMostNValues(IntVar[] vars, IntVar nValues, boolean STRONG) {
        int[] vals = getDomainUnion(vars);
        if (STRONG) {
            Gci gci = new Gci(vars);
            R[] rules = new R[]{new R1(), new R3(vars.length, nValues.getModel())};
            return new Constraint(ConstraintsName.ATMOSTNVALUES, new PropAtMostNValues(vars, vals, nValues),
                    new PropAMNV(vars, nValues, gci, new MDRk(gci), rules));
        } else {
            return new Constraint(ConstraintsName.ATMOSTNVALUES, new PropAtMostNValues(vars, vals, nValues));
        }
    }

    /**
     * Creates a BinPacking constraint.
     * Bin Packing formulation:
     * forall b in [0,binLoad.length-1],
     * binLoad[b]=sum(itemSize[i] | i in [0,itemSize.length-1], itemBin[i] = b+offset
     * forall i in [0,itemSize.length-1], itemBin is in [offset,binLoad.length-1+offset],
     *
     * @param itemBin  IntVar representing the bin of each item
     * @param itemSize int representing the size of each item
     * @param binLoad  IntVar representing the load of each bin (i.e. the sum of the size of the items in it)
     * @param offset    0 by default but typically 1 if used within MiniZinc
     *                  (which counts from 1 to n instead of from 0 to n-1)
     */
    default Constraint binPacking(IntVar[] itemBin, int[] itemSize, IntVar[] binLoad, int offset) {
        if (itemBin.length != itemSize.length) {
            throw new SolverException("itemBin and itemSize arrays should have same size");
        }
        Model model = itemBin[0].getModel();
        // redundant filtering
        int sum = 0;
        for (int is : itemSize) {
            sum += is;
        }
        return Constraint.merge(ConstraintsName.BINPACKING, new Constraint(ConstraintsName.BINPACKING,
                        new PropItemToLoad(itemBin, itemSize, binLoad, offset),
                        new PropLoadToItem(itemBin, itemSize, binLoad, offset)),
                model.sum(binLoad, "=", sum)
        );
    }

    /**
     * Creates an channeling constraint between an integer variable and a set of boolean variables.
     * Maps the boolean assignments variables bVars with the standard assignment variable var. <br>
     * var = i <-> bVars[i-offset] = 1
     *
     * @param bVars  array of boolean variables
     * @param var    observed variable. Should presumably have an enumerated domain
     * @param offset 0 by default but typically 1 if used within MiniZinc
     *               (which counts from 1 to n instead of from 0 to n-1)
     */
    default Constraint boolsIntChanneling(BoolVar[] bVars, IntVar var, int offset) {
        if (var.hasEnumeratedDomain()) {
            return new Constraint(ConstraintsName.BOOLCHANNELING, new PropEnumDomainChanneling(bVars, var, offset));
        } else {
            IntVar enumV = var.getModel().intVar(var.getName() + "_enumImage", var.getLB(), var.getUB(), false);
            enumV.eq(var).post();
            return new Constraint(ConstraintsName.BOOLCHANNELING,
                    new PropEnumDomainChanneling(bVars, enumV, offset)
            );
        }
    }

    /**
     * Creates an channeling constraint between an integer variable and a set of bit variables.
     * Ensures that var = 2<sup>0</sup>*BIT_1 + 2<sup>1</sup>*BIT_2 + ... 2<sup>n-1</sup>*BIT_n.
     * <br/>
     * BIT_1 is related to the first bit of OCTET (2^0),
     * BIT_2 is related to the first bit of OCTET (2^1), etc.
     * <br/>
     * The upper bound of var is given by 2<sup>n</sup>, where n is the size of the array bits.
     *
     * @param bits the array of bits
     * @param var  the numeric value
     */
    default Constraint bitsIntChanneling(BoolVar[] bits, IntVar var) {
        return new Constraint(ConstraintsName.BITSINTCHANNELING, new PropBitChanneling(var, bits));
    }

    /**
     * Creates an channeling constraint between an integer variable and a set of clauses.
     * Link each value from the domain of var to two boolean variable:
     * one reifies the equality to the i^th value of the variable domain,
     * the other reifies the less-or-equality to the i^th value of the variable domain.
     * Contract: eVars.lenght == lVars.length == var.getUB() - var.getLB() + 1
     * Contract: var is not a boolean variable
     *
     * @param var   an Integer variable
     * @param eVars array of EQ boolean variables
     * @param lVars array of LQ boolean variables
     */
    default Constraint clausesIntChanneling(IntVar var, BoolVar[] eVars, BoolVar[] lVars) {
        return new Constraint(ConstraintsName.CLAUSESINTCHANNELING, new PropClauseChanneling(var, eVars, lVars));
    }

    /**
     * Creates a circuit constraint which ensures that
     * <p/> the elements of vars define a covering circuit
     * <p/> where vars[i] = offset+j means that j is the successor of i.
     * <p>
     * Filtering algorithms:
     * <p/> subtour elimination : Caseau & Laburthe (ICLP'97)
     * <p/> allDifferent GAC algorithm: R&eacute;gin (AAAI'94)
     * <p/> dominator-based filtering: Fages & Lorca (CP'11)
     * <p/> Strongly Connected Components based filtering (Cambazar & Bourreau JFPC'06 and Fages and Lorca TechReport'12)
     *
     * @param vars   vector of variables which take their value in [offset,offset+|vars|-1]
     * @return a circuit constraint
     */
    default Constraint circuit(IntVar[] vars) {
        return circuit(vars, 0);
    }

    /**
     * Creates a circuit constraint which ensures that
     * <p/> the elements of vars define a covering circuit
     * <p/> where vars[i] = offset+j means that j is the successor of i.
     * <p>
     * Filtering algorithms:
     * <p/> subtour elimination : Caseau & Laburthe (ICLP'97)
     * <p/> allDifferent GAC algorithm: R&eacute;gin (AAAI'94)
     * <p/> dominator-based filtering: Fages & Lorca (CP'11)
     * <p/> Strongly Connected Components based filtering (Cambazar & Bourreau JFPC'06 and Fages and Lorca TechReport'12)
     *
     * @param vars   vector of variables which take their value in [offset,offset+|vars|-1]
     * @param offset 0 by default but typically 1 if used within MiniZinc
     *               (which counts from 1 to n instead of from 0 to n-1)
     * @return a circuit constraint
     */
    default Constraint circuit(IntVar[] vars, int offset) {
        return circuit(vars, offset, CircuitConf.RD);
    }

    /**
     * Creates a circuit constraint which ensures that
     * <p/> the elements of vars define a covering circuit
     * <p/> where vars[i] = offset+j means that j is the successor of i.
     * <p>
     * Filtering algorithms:
     * <p/> subtour elimination : Caseau & Laburthe (ICLP'97)
     * <p/> allDifferent GAC algorithm: R&eacute;gin (AAAI'94)
     * <p/> dominator-based filtering: Fages & Lorca (CP'11)
     * <p/> Strongly Connected Components based filtering (Cambazard & Bourreau JFPC'06 and Fages and Lorca TechReport'12)
     * <p/> See Fages PhD Thesis (2014) for more information
     *
     * @param vars   vector of variables which take their value in [offset,offset+|vars|-1]
     * @param offset 0 by default but typically 1 if used within MiniZinc
     *               (which counts from 1 to n instead of from 0 to n-1)
     * @param conf   filtering options
     * @return a circuit constraint
     */
    default Constraint circuit(IntVar[] vars, int offset, CircuitConf conf) {
        Propagator[] props;
        if (conf == CircuitConf.LIGHT) {
            props = new Propagator[]{new PropNoSubtour(vars, offset)};
        } else {
            props = new Propagator[]{
                    new PropNoSubtour(vars, offset),
                    new PropCircuit_ArboFiltering(vars, offset, conf),
                    new PropCircuit_AntiArboFiltering(vars, offset, conf),
                    new PropCircuitSCC(vars, offset, conf)
            };
        }
        return new Constraint(ConstraintsName.CIRCUIT, ArrayUtils.append(allDifferent(vars, "AC").propagators, props));
    }

    /**
     * Creates a regular constraint that supports a cost function.
     * Ensures that the assignment of a sequence of variables is recognized by costAutomaton, a deterministic finite automaton,
     * and that the sum of the costs associated to each assignment is bounded by the cost variable.
     * This version allows to specify different costs according to the automaton state at which the assignment occurs
     * (i.e. the transition starts)
     *
     * @param vars       sequence of variables
     * @param cost       cost variable
     * @param costAutomaton a deterministic finite automaton defining the regular language and the costs
     *                   Can be built with method CostAutomaton.makeSingleResource(...)
     */
    default Constraint costRegular(IntVar[] vars, IntVar cost, ICostAutomaton costAutomaton) {
        return new CostRegular(vars, cost, costAutomaton);
    }

    /**
     * Creates a count constraint.
     * Let N be the number of variables of the vars collection assigned to value value;
     * Enforce condition N = limit to hold.
     * <p>
     *
     * @param value an int
     * @param vars  a vector of variables
     * @param limit a variable
     */
    default Constraint count(int value, IntVar[] vars, IntVar limit) {
        return new Constraint(ConstraintsName.COUNT, new PropCount_AC(vars, value, limit));
    }

    /**
     * Creates a count constraint.
     * Let N be the number of variables of the vars collection assigned to value value;
     * Enforce condition N = limit to hold.
     * <p>
     *
     * @param value a variable
     * @param vars  a vector of variables
     * @param limit a variable
     */
    default Constraint count(IntVar value, IntVar[] vars, IntVar limit) {
        if (value.isInstantiated()) {
            return count(value.getValue(), vars, limit);
        } else if (value.hasEnumeratedDomain()) {
            return new Constraint(ConstraintsName.COUNT, new PropCountVar(vars, value, limit));
        } else {
            Model model = value.getModel();
            IntVar Evalue = model.intVar(model.generateName("COUNT_"), value.getLB(), value.getUB(), false);
            Evalue.eq(value).post();
            return new Constraint(ConstraintsName.COUNT,
                    new PropCountVar(vars, Evalue, limit));
        }
    }

    /**
     * Creates a cumulative constraint: Enforces that at each point in time,
     * the cumulated height of the set of tasks that overlap that point
     * does not exceed a given limit.
     *
     * Task duration and height should be >= 0
     * Discards tasks whose duration or height is equal to zero
     *
     * @param tasks    Task objects containing start, duration and end variables
     * @param heights  integer variables representing the resource consumption of each task
     * @param capacity integer variable representing the resource capacity
     * @return a cumulative constraint
     */
    default Constraint cumulative(Task[] tasks, IntVar[] heights, IntVar capacity) {
        return cumulative(tasks, heights, capacity, true);
    }

    /**
     * Creates a cumulative constraint: Enforces that at each point in time,
     * the cumulated height of the set of tasks that overlap that point
     * does not exceed a given limit.
     *
     * Task duration and height should be >= 0
     * Discards tasks whose duration or height is equal to zero
     *
     * @param tasks       Task objects containing start, duration and end variables
     * @param heights     integer variables representing the resource consumption of each task
     * @param capacity    integer variable representing the resource capacity
     * @param incremental specifies if an incremental propagation should be applied
     * @return a cumulative constraint
     */
    default Constraint cumulative(Task[] tasks, IntVar[] heights, IntVar capacity, boolean incremental) {
        return cumulative(tasks, heights, capacity, incremental, Cumulative.Filter.DEFAULT.make(tasks.length));
    }

    /**
     * Creates a cumulative constraint: Enforces that at each point in time,
     * the cumulated height of the set of tasks that overlap that point
     * does not exceed a given limit.
     *
     * Task duration and height should be >= 0
     * Discards tasks whose duration or height is equal to zero
     *
     * @param tasks       Task objects containing start, duration and end variables
     * @param heights     integer variables representing the resource consumption of each task
     * @param capacity    integer variable representing the resource capacity
     * @param incremental specifies if an incremental propagation should be applied
     * @param filters      specifies which filtering algorithms to apply
     * @return a cumulative constraint
     */
    default Constraint cumulative(Task[] tasks, IntVar[] heights, IntVar capacity, boolean incremental, Cumulative.Filter... filters) {
        return cumulative(tasks, heights, capacity, incremental, Arrays.stream(filters).map(f -> f.make(tasks.length)).toArray(CumulFilter[]::new));
    }

    /**
     * Creates a cumulative constraint: Enforces that at each point in time,
     * the cumulated height of the set of tasks that overlap that point
     * does not exceed a given limit.
     *
     * Task duration and height should be >= 0
     * Discards tasks whose duration or height is equal to zero
     *
     * @param tasks       Task objects containing start, duration and end variables
     * @param heights     integer variables representing the resource consumption of each task
     * @param capacity    integer variable representing the resource capacity
     * @param incremental specifies if an incremental propagation should be applied
     * @param filters      specifies which filtering algorithms to apply
     * @return a cumulative constraint
     */
    default Constraint cumulative(Task[] tasks, IntVar[] heights, IntVar capacity, boolean incremental, CumulFilter... filters) {
        if (tasks.length != heights.length) {
            throw new SolverException("Tasks and heights arrays should have same size");
        }
        int nbUseFull = 0;
        for (int h = 0; h < heights.length; h++) {
            if (heights[h].getUB() > 0 && tasks[h].getDuration().getUB() > 0) {
                nbUseFull++;
            }
        }
        // remove tasks that have no impact on resource consumption
        if (nbUseFull < tasks.length) {
            if (nbUseFull == 0) return arithm(capacity, ">=", 0);
            Task[] T2 = new Task[nbUseFull];
            IntVar[] H2 = new IntVar[nbUseFull];
            int idx = 0;
            for (int h = 0; h < heights.length; h++) {
                if (heights[h].getUB() > 0 && tasks[h].getDuration().getUB() > 0) {
                    T2[idx] = tasks[h];
                    H2[idx] = heights[h];
                    idx++;
                }
            }
            tasks = T2;
            heights = H2;
        }
        return new Cumulative(tasks, heights, capacity, incremental, filters);
    }

    /**
     * Creates and <b>posts</b> a decomposition of a cumulative constraint:
     * Enforces that at each point in time,
     * the cumulated height of the set of tasks that overlap that point
     * does not exceed a given limit.
     *
     * Task duration and height should be >= 0
     * Discards tasks whose duration or height is equal to zero
     *
     * @param starts   starting time of each task
     * @param durations processing time of each task
     * @param heights  resource consumption of each task
     * @param capacity resource capacity
     */
    default void cumulative(IntVar[] starts, int[] durations, int[] heights, int capacity) {
        int n = starts.length;
        final IntVar[] d = new IntVar[n];
        final IntVar[] h = new IntVar[n];
        final IntVar[] e = new IntVar[n];
        Task[] tasks = new Task[n];
        for (int i = 0; i < n; i++) {
            d[i] = ref().intVar(durations[i]);
            h[i] = ref().intVar(heights[i]);
            e[i] = ref().intVar(starts[i].getName()+"_e",
                    starts[i].getLB() + durations[i],
                    starts[i].getUB() + durations[i],
                    true);
            tasks[i] = new Task(starts[i], d[i], e[i]);
        }
        ref().cumulative(tasks, h, ref().intVar(capacity), false, Cumulative.Filter.NAIVETIME).post();
    }

    /**
     * Creates a diffN constraint. Constrains each rectangle<sub>i</sub>, given by their origins X<sub>i</sub>,Y<sub>i</sub>
     * and sizes width<sub>i</sub>,height<sub>i</sub>, to be non-overlapping.
     *
     * @param X         collection of coordinates in first dimension
     * @param Y         collection of coordinates in second dimension
     * @param width     collection of width (each duration should be > 0)
     * @param height    collection of height (each height should be >= 0)
     * @param addCumulativeReasoning indicates whether or not redundant cumulative constraints should be put on each dimension (advised)
     * @return a non-overlapping constraint
     */
    default Constraint diffN(IntVar[] X, IntVar[] Y, IntVar[] width, IntVar[] height, boolean addCumulativeReasoning) {
        Model model = X[0].getModel();
        Constraint diffNCons = new Constraint(
                ConstraintsName.DIFFN,
                new PropDiffN(X, Y, width, height, false),
                new PropDiffN(X, Y, width, height, false)
        );
        if (addCumulativeReasoning) {
            IntVar[] EX = new IntVar[X.length];
            IntVar[] EY = new IntVar[X.length];
            Task[] TX = new Task[X.length];
            Task[] TY = new Task[X.length];
            int minx = Integer.MAX_VALUE / 2;
            int maxx = Integer.MIN_VALUE / 2;
            int miny = Integer.MAX_VALUE / 2;
            int maxy = Integer.MIN_VALUE / 2;
            for (int i = 0; i < X.length; i++) {
                EX[i] = model.intVar(model.generateName("diffN_"), X[i].getLB() + width[i].getLB(), X[i].getUB() + width[i].getUB(), true);
                EY[i] = model.intVar(model.generateName("diffN_"), Y[i].getLB() + height[i].getLB(), Y[i].getUB() + height[i].getUB(), true);
                TX[i] = new Task(X[i], width[i], EX[i]);
                TY[i] = new Task(Y[i], height[i], EY[i]);
                minx = Math.min(minx, X[i].getLB());
                miny = Math.min(miny, Y[i].getLB());
                maxx = Math.max(maxx, X[i].getUB() + width[i].getUB());
                maxy = Math.max(maxy, Y[i].getUB() + height[i].getUB());
            }
            IntVar maxX = model.intVar(model.generateName("diffN_"), minx, maxx, true);
            IntVar minX = model.intVar(model.generateName("diffN_"), minx, maxx, true);
            IntVar diffX = model.intVar(model.generateName("diffN_"), 0, maxx - minx, true);
            IntVar maxY = model.intVar(model.generateName("diffN_"), miny, maxy, true);
            IntVar minY = model.intVar(model.generateName("diffN_"), miny, maxy, true);
            IntVar diffY = model.intVar(model.generateName("diffN_"), 0, maxy - miny, true);
            return Constraint.merge(ConstraintsName.DIFFNWITHCUMULATIVE,
                    diffNCons,
                    min(minX, X), max(maxX, EX), scalar(new IntVar[]{maxX, minX}, new int[]{1, -1}, "=", diffX),
                    cumulative(TX, height, diffY),
                    min(minY, Y), max(maxY, EY), scalar(new IntVar[]{maxY, minY}, new int[]{1, -1}, "=", diffY),
                    cumulative(TY, width, diffX)
            );
        } else {
            return diffNCons;
        }
    }

    /**
     * Creates a element constraint: value = table[index-offset]
     * where table is an array of variables.
     *
     * @param value  value variable
     * @param table  array of variables
     * @param index  index variable in range [offset,offset+|table|-1]
     * @param offset int offset, generally 0
     */
    default Constraint element(IntVar value, IntVar[] table, IntVar index, int offset) {
        if (Stream.of(table).allMatch(Variable::isAConstant)) {
            return element(value, Stream.of(table).mapToInt(IntVar::getValue).toArray(), index, offset);
        } else {
            // uses two propagator to perform a fix point
            return new Constraint(
                    ConstraintsName.ELEMENT,
                    new PropElementV_fast(value, table, index, offset, true));
        }
    }

    /**
     * Creates a global cardinality constraint (GCC):
     * Each value values[i] should be taken by exactly occurrences[i] variables of vars.
     * <br/>
     * This constraint does not ensure any well-defined level of consistency, yet.
     *
     * @param vars        collection of variables
     * @param values      collection of constrained values
     * @param occurrences collection of cardinality variables
     * @param closed      restricts domains of vars to values if set to true
     */
    default Constraint globalCardinality(IntVar[] vars, int[] values, IntVar[] occurrences, boolean closed) {
        assert values.length == occurrences.length;
        if (!closed) {
            return new GlobalCardinality(vars, values, occurrences);
        } else {
            TIntArrayList toAdd = new TIntArrayList();
            TIntSet givenValues = new TIntHashSet();
            for (int i : values) {
                assert !givenValues.contains(i);
                givenValues.add(i);
            }
            for (IntVar var : vars) {
                int ub = var.getUB();
                for (int k = var.getLB(); k <= ub; k = var.nextValue(k)) {
                    if (!givenValues.contains(k)) {
                        if (!toAdd.contains(k)) {
                            toAdd.add(k);
                        }
                    }
                }
            }
            if (toAdd.size() > 0) {
                int n2 = values.length + toAdd.size();
                int[] v2 = new int[n2];
                IntVar[] cards = new IntVar[n2];
                System.arraycopy(values, 0, v2, 0, values.length);
                System.arraycopy(occurrences, 0, cards, 0, values.length);
                for (int i = values.length; i < n2; i++) {
                    v2[i] = toAdd.get(i - values.length);
                    cards[i] = vars[0].getModel().intVar(0);
                }
                return new GlobalCardinality(vars, v2, cards);
            } else {
                return new GlobalCardinality(vars, values, occurrences);
            }
        }
    }

    /**
     * Creates an inverse channeling between vars1 and vars2:
     * vars1[i] = j <=> vars2[j] = i
     * Performs AC if domains are enumerated.
     * If not, then it works on bounds without guaranteeing BC
     * (enumerated domains are strongly recommended)
     * <p>
     * Beware you should have |vars1| = |vars2|
     *
     * @param vars1   vector of variables which take their value in [0,|vars2|-1]
     * @param vars2   vector of variables which take their value in [0,|vars1|-1]
     */
    default Constraint inverseChanneling(IntVar[] vars1, IntVar[] vars2) {
        return inverseChanneling(vars1, vars2, 0, 0);
    }

    /**
     * Creates an inverse channeling between vars1 and vars2:
     * vars1[i-offset2] = j <=> vars2[j-offset1] = i
     * Performs AC if domains are enumerated.
     * If not, then it works on bounds without guaranteeing BC
     * (enumerated domains are strongly recommended)
     * <p>
     * Beware you should have |vars1| = |vars2|
     *
     * @param vars1   vector of variables which take their value in [offset1,offset1+|vars2|-1]
     * @param vars2   vector of variables which take their value in [offset2,offset2+|vars1|-1]
     * @param offset1 lowest value in vars1 (most often 0)
     * @param offset2 lowest value in vars2 (most often 0)
     */
    default Constraint inverseChanneling(IntVar[] vars1, IntVar[] vars2, int offset1, int offset2) {
        if (vars1.length != vars2.length)
            throw new SolverException(Arrays.toString(vars1) + " and " + Arrays.toString(vars2) + " should have same size");
        boolean allEnum = true;
        for (int i = 0; i < vars1.length && allEnum; i++) {
            if (!(vars1[i].hasEnumeratedDomain() && vars2[i].hasEnumeratedDomain())) {
                allEnum = false;
            }
        }
        Propagator ip = allEnum ? new PropInverseChannelAC(vars1, vars2, offset1, offset2)
                : new PropInverseChannelBC(vars1, vars2, offset1, offset2);
        return new Constraint(ConstraintsName.INVERSECHANNELING, ArrayUtils.append(
                allDifferent(vars1, "").getPropagators(),
                allDifferent(vars2, "").getPropagators(),
                new Propagator[]{ip}
        ));
    }

    /**
     * Creates an intValuePrecedeChain constraint.
     * Ensure that if there exists <code>j</code> such that X[j] = T, then, there must exist <code>i</code> < <code>j</code> such that
     * X[i] = S.
     *
     * @param X an array of variables
     * @param S a value
     * @param T another value
     */
    default Constraint intValuePrecedeChain(IntVar[] X, int S, int T) {
        return new Constraint(ConstraintsName.INT_VALUE_PRECEDE, new PropIntValuePrecedeChain(X, S, T));
    }

    /**
     * Creates an intValuePrecedeChain constraint.
     * Ensure that, for each pair of V[k] and V[l] of values in V, such that k < l,
     * if there exists <code>j</code> such that X[j] = V[l], then, there must exist <code>i</code> < <code>j</code> such that
     * X[i] = V[k].
     *
     * @param X array of variables
     * @param V array of (distinct) values
     */
    default Constraint intValuePrecedeChain(IntVar[] X, int[] V) {
        if (V.length > 1) {
            TIntHashSet values = new TIntHashSet();
            PropIntValuePrecedeChain[] ps = new PropIntValuePrecedeChain[V.length - 1];
            values.add(V[0]);
            for (int i = 1; i < V.length; i++) {
                if (values.contains(V[i])) {
                    throw new SolverException("\"int_value_precede\" requires V to be made of distinct values");
                }
                values.add(V[i]);
                ps[i - 1] = new PropIntValuePrecedeChain(X, V[i - 1], V[i]);
            }
            return new Constraint(ConstraintsName.INT_VALUE_PRECEDE, ps);
        } else {
            return ref().trueConstraint();
        }
    }

    /**
     * Creates a knapsack constraint.
     * Ensures that :
     * <br/>- occurrences[i] * weight[i] = weightSum
     * <br/>- occurrences[i] * energy[i] = energySum
     * <br/>and maximizing the value of energySum.
     * <p>
     * <p>
     * A knapsack constraint
     * <a href="http://en.wikipedia.org/wiki/Knapsack_problem">wikipedia</a>:<br/>
     * "Given a set of items, each with a weight and an energy value,
     * determine the count of each item to include in a collection so that
     * the total weight is less than or equal to a given limit and the total value is as large as possible.
     * It derives its name from the problem faced by someone who is constrained by a fixed-size knapsack
     * and must fill it with the most useful items."
     * The limit over weightSum has to be specified either in its domain or with an additional constraint:
     * <pre>
     *     model.post(solver.arithm(weightSum, "<=", limit);
     * </pre>
     *
     * @param occurrences  number of occurrences of every item
     * @param weightSum load of the knapsack
     * @param energySum profit of the knapsack
     * @param weight       weight of each item (must be >=0)
     * @param energy       energy of each item (must be >=0)
     */
    default Constraint knapsack(IntVar[] occurrences, IntVar weightSum, IntVar energySum,
                                int[] weight, int[] energy) {
        return new Constraint(ConstraintsName.KNAPSACK, ArrayUtils.append(
                scalar(occurrences, weight, "=", weightSum).propagators,
                scalar(occurrences, energy, "=", energySum).propagators,
                new Propagator[]{new PropKnapsack(occurrences, weightSum, energySum, weight, energy)}
        ));
    }

    /**
     * Creates a keySort constraint which ensures that the variables of SORTEDvars correspond to the variables
     * of vars according to a permutation stored in PERMvars (optional, can be null).
     * The variables of SORTEDvars are also sorted in increasing order wrt to K-size tuples.
     * The sort is stable, that is, ties are broken using the position of the tuple in vars.
     * <p>
     * <p>
     * For example:<br/>
     * - vars= (<4,2,2>,<2,3,1>,<4,2,1><1,3,0>)<br/>
     * - SORTEDvars= (<1,3,0>,<2,3,1>,<4,2,2>,<4,2,1>)<br/>
     * - PERMvars= (2,1,3,0)<br/>
     * - K = 2<br/>
     *
     * @param vars       a tuple of array of variables
     * @param PERMvars   array of permutation variables, domains should be [1,vars.length]  -- Can be null
     * @param SORTEDvars a tuple of array of variables sorted in increasing order
     * @param K          key perfixes size (0 &le; k &le; m, where m is the size of the array of variable)
     * @return a keySort constraint
     */
    default Constraint keySort(IntVar[][] vars, IntVar[] PERMvars, IntVar[][] SORTEDvars, int K) {
        if (PERMvars == null) {
            int n = vars.length;
            PERMvars = new IntVar[n];
            for (int p = 0; p < n; p++) {
                PERMvars[p] = vars[0][0].getModel().intVar("p_" + (p + 1), 1, n, true);
            }
        }
        return new Constraint(ConstraintsName.KEYSORT, new PropKeysorting(vars, SORTEDvars, PERMvars, K));
    }

    /**
     * Creates a lexChainLess constraint.
     * For each pair of consecutive vectors vars<sub>i</sub> and vars<sub>i+1</sub> of the vars collection
     * vars<sub>i</sub> is lexicographically strictly less than than vars<sub>i+1</sub>
     *
     * @param vars collection of vectors of variables
     */
    default Constraint lexChainLess(IntVar[]... vars) {
        return new Constraint(ConstraintsName.LEXCHAIN, new PropLexChain(vars, true));
    }

    /**
     * Creates a lexChainLessEq constraint.
     * For each pair of consecutive vectors vars<sub>i</sub> and vars<sub>i+1</sub> of the vars collection
     * vars<sub>i</sub> is lexicographically less or equal than than vars<sub>i+1</sub>
     *
     * @param vars collection of vectors of variables
     */
    default Constraint lexChainLessEq(IntVar[]... vars) {
        return new Constraint(ConstraintsName.LEXCHAIN, new PropLexChain(vars, false));
    }

    /**
     * Creates a lexLess constraint.
     * Ensures that vars1 is lexicographically strictly less than vars2.
     *
     * @param vars1 vector of variables
     * @param vars2 vector of variables
     */
    default Constraint lexLess(IntVar[] vars1, IntVar[] vars2) {
        if(vars1.length != vars2.length) {
            throw new SolverException("vars1 and vars2 should have the same length for lexLess constraint");
        }
        return new Constraint(ConstraintsName.LEX, new PropLex(vars1, vars2, true));
    }

    /**
     * Creates a lexLessEq constraint.
     * Ensures that vars1 is lexicographically less or equal than vars2.
     *
     * @param vars1 vector of variables
     * @param vars2 vector of variables
     */
    default Constraint lexLessEq(IntVar[] vars1, IntVar[] vars2) {
        if(vars1.length != vars2.length) {
            throw new SolverException("vars1 and vars2 should have the same length for lexLess constraint");
        }
        return new Constraint(ConstraintsName.LEX, new PropLex(vars1, vars2, false));
    }

    /**
     * Creates a maximum constraint.
     * max is the maximum value of the collection of domain variables vars
     *
     * @param max  a variable
     * @param vars a vector of variables, of size > 0
     */
    default Constraint max(IntVar max, IntVar[] vars) {
        if (vars.length == 1) {
            return max.eq(vars[0]).decompose();
        } else if (vars.length == 2) {
            return max(max, vars[0], vars[1]);
        } else {
            return new Constraint(ConstraintsName.MAX, new PropMax(vars, max));
        }
    }

    /**
     * Creates a maximum constraint.
     * max is the maximum value of the collection of boolean variables vars
     *
     * @param max  a boolean variable
     * @param vars a vector of boolean variables, of size > 0
     */
    default Constraint max(BoolVar max, BoolVar[] vars) {
        if (vars.length == 1) {
            return max.eq(vars[0]).decompose();
        } else if (vars.length == 2) {
            return max(max, vars[0], vars[1]);
        } else {
            return new Constraint(ConstraintsName.MAX, new PropBoolMax(vars, max));
        }
    }

    /**
     * Create a constraint where solutions (tuples) are encoded by a multi-valued decision diagram.
     * The order of the variables in vars is important and must refer to the MDD.
     *
     * @param vars the array of variables
     * @param MDD  the multi-valued decision diagram encoding solutions
     */
    default Constraint mddc(IntVar[] vars, MultivaluedDecisionDiagram MDD) {
        return new Constraint(ConstraintsName.MDDC, new PropLargeMDDC(MDD, vars));
    }

    /**
     * Creates a minimum constraint.
     * min is the minimum value of the collection of domain variables vars
     *
     * @param min  a variable
     * @param vars a vector of variables, of size > 0
     */
    default Constraint min(IntVar min, IntVar[] vars) {
        if (vars.length == 1) {
            return min.eq(vars[0]).decompose();
        } else if (vars.length == 2) {
            return min(min, vars[0], vars[1]);
        } else {
            return new Constraint(ConstraintsName.MIN, new PropMin(vars, min));
        }
    }

    /**
     * Creates a minimum constraint.
     * min is the minimum value of the collection of boolean variables vars
     *
     * @param min  a boolean variable
     * @param vars a vector of boolean variables, of size > 0
     */
    default Constraint min(BoolVar min, BoolVar[] vars) {
        if (vars.length == 1) {
            return min.eq(vars[0]).decompose();
        } else if (vars.length == 2) {
            return min(min, vars[0], vars[1]);
        } else {
            return new Constraint(ConstraintsName.MIN, new PropBoolMin(vars, min));
        }
    }

    /**
     * Creates a regular constraint that supports a multiple cost function.
     * Ensures that the assignment of a sequence of vars is recognized by costAutomaton, a deterministic finite automaton,
     * and that the sum of the cost vector associated to each assignment is bounded by the variable vector costVars.
     * This version allows to specify different costs according to the automaton state at which the assignment occurs
     * (i.e. the transition starts)
     *
     * @param vars       sequence of variables
     * @param costVars      cost variables
     * @param costAutomaton a deterministic finite automaton defining the regular language and the costs
     *                   Can be built from method CostAutomaton.makeMultiResources(...)
     */
    default Constraint multiCostRegular(IntVar[] vars, IntVar[] costVars, ICostAutomaton costAutomaton) {
        return multiCostRegular(vars, costVars, costAutomaton, ref().getSettings().getMCRDecimalPrecision());
    }

    /**
     * Creates a regular constraint that supports a multiple cost function.
     * Ensures that the assignment of a sequence of vars is recognized by costAutomaton, a deterministic finite automaton,
     * and that the sum of the cost vector associated to each assignment is bounded by the variable vector costVars.
     * This version allows to specify different costs according to the automaton state at which the assignment occurs
     * (i.e. the transition starts)
     *
     * @param vars       sequence of variables
     * @param costVars      cost variables
     * @param costAutomaton a deterministic finite automaton defining the regular language and the costs
     *                   Can be built from method CostAutomaton.makeMultiResources(...)
     * @param precision the smallest used double for MCR algorithm
     */
    default Constraint multiCostRegular(IntVar[] vars, IntVar[] costVars,
                                        ICostAutomaton costAutomaton, double precision) {
        return new Constraint(ConstraintsName.MULTICOSTREGULAR,
                new PropMultiCostRegular(vars, costVars, costAutomaton, precision));
    }

    /**
     * Creates an nValue constraint.
     * Let N be the number of distinct values assigned to the variables of the vars collection.
     * Enforce condition N = nValues to hold.
     * <p>
     * This embeds a light propagator by default.
     * Additional filtering algorithms can be added.
     * <p>
     * see atleast_nvalue and atmost_nvalue
     *
     * @param vars    collection of variables
     * @param nValues limit variable
     * @return the conjunction of atleast_nvalue and atmost_nvalue
     */
    default Constraint nValues(IntVar[] vars, IntVar nValues) {
        int[] vals = getDomainUnion(vars);
        Gci gci = new Gci(vars);
        R[] rules = new R[]{new R1(), new R3(vars.length, nValues.getModel())};
        return new Constraint(ConstraintsName.NVALUES,
                // at least
                new PropAtLeastNValues(vars, vals, nValues),
                // at most
                new PropAtMostNValues(vars, vals, nValues),
                new PropAMNV(vars, nValues, gci, new MDRk(gci), rules));
    }

    /**
     * Creates an or constraint that is satisfied if at least one boolean variables in <i>bools</i> is true
     * @param bools an array of boolean variable
     * @return a constraint that is satisfied if at least one boolean variables in <i>bools</i> is true
     */
    default Constraint or(BoolVar... bools) {
        Model s = bools[0].getModel();
        IntVar sum = s.intVar(0, bools.length, true);
        s.sum(bools, "=", sum).post();
        return s.arithm(sum, ">=", 1);
    }

    /**
     * Creates an or constraint that is satisfied if at least one constraint in <i>cstrs</i> are satisfied
     * @param cstrs an array of constraints
     * @return a constraint and ensuring that at least one constraint in <i>cstrs</i> are satisfied
     */
    default Constraint or(Constraint... cstrs) {
        BoolVar[] bools = new BoolVar[cstrs.length];
        for (int i = 0; i < cstrs.length; i++) {
            bools[i] = cstrs[i].reify();
        }
        return or(bools);
    }

    /**
     * Creates a path constraint which ensures that
     * <p/> the elements of vars define a covering path from start to end
     * <p/> where vars[i] = j means that j is the successor of i.
     * <p/> Moreover, vars[end] = |vars|
     * <p/> Requires : |vars|>0
     * <p>
     * Filtering algorithms: see circuit constraint
     *
     * @param vars   vector of variables which take their value in [0,|vars|]
     * @param start  variable indicating the index of the first variable in the path
     * @param end    variable indicating the index of the last variable in the path
     * @return a path constraint
     */
    default Constraint path(IntVar[] vars, IntVar start, IntVar end) {
        return path(vars, start, end, 0);
    }

    /**
     * Creates a path constraint which ensures that
     * <p/> the elements of vars define a covering path from start to end
     * <p/> where vars[i] = offset+j means that j is the successor of i.
     * <p/> Moreover, vars[end-offset] = |vars|+offset
     * <p/> Requires : |vars|>0
     * <p>
     * Filtering algorithms: see circuit constraint
     *
     * @param vars   vector of variables which take their value in [offset,offset+|vars|]
     * @param start  variable indicating the index of the first variable in the path
     * @param end    variable indicating the index of the last variable in the path
     * @param offset 0 by default but typically 1 if used within MiniZinc
     *               (which counts from 1 to n instead of from 0 to n-1)
     * @return a path constraint
     */
    default Constraint path(IntVar[] vars, IntVar start, IntVar end, int offset) {
        assert start != null && end != null && vars != null;
        switch (vars.length) {
            case 0:
                throw new SolverException("|vars| Should be strictly greater than 0");
            case 1:
                return Constraint.merge(ConstraintsName.PATH,
                        arithm(start, "=", offset),
                        arithm(end, "=", offset),
                        arithm(vars[0], "=", 1 + offset)
                );
            default:
                if (start == end) {
                    return start.getModel().falseConstraint();
                } else {
                    return Constraint.merge(ConstraintsName.PATH,
                            arithm(start, "!=", end),
                            circuit(ArrayUtils.concat(vars, start), offset),
                            element(end.getModel().intVar(vars.length + offset), vars, end, offset)
                    );
                }
        }
    }

    /**
     * Creates a regular constraint.
     * Enforces the sequence of vars to be a word
     * recognized by the deterministic finite automaton.
     * For example regexp = "(1|2)(3*)(4|5)";
     * The same dfa can be used for different propagators.
     *
     * @param vars      sequence of variables
     * @param automaton a deterministic finite automaton defining the regular language
     */
    default Constraint regular(IntVar[] vars, IAutomaton automaton) {
        return new Constraint(ConstraintsName.REGULAR, new PropRegular(vars, automaton));
    }

    /**
     * Creates a scalar constraint which ensures that Sum(vars[i]*coeffs[i]) operator scalar
     *
     * @param vars     a collection of IntVar
     * @param coeffs   a collection of int, for which |vars|=|coeffs|
     * @param operator an operator in {"=", "!=", ">","<",">=","<="}
     * @param scalar   an integer
     * @return a scalar constraint
     */
    default Constraint scalar(IntVar[] vars, int[] coeffs, String operator, int scalar) {
        return scalar(vars, coeffs, operator, scalar, ref().getSettings().getMinCardForSumDecomposition());
    }

    /**
     * Creates a scalar constraint which ensures that Sum(vars[i]*coeffs[i]) operator scalar
     *
     * @param vars     a collection of IntVar
     * @param coeffs   a collection of int, for which |vars|=|coeffs|
     * @param operator an operator in {"=", "!=", ">","<",">=","<="}
     * @param scalar   an integer
     * @param minCardForDecomp minimum number of cardinality threshold to a sum constraint to be decomposed
     * @return a scalar constraint
     */
    default Constraint scalar(IntVar[] vars, int[] coeffs, String operator, int scalar, int minCardForDecomp) {
        assert vars.length > 0;
        Model s = vars[0].getModel();
        IntVar scalarVar = s.intVar(scalar);
        return scalar(vars, coeffs, operator, scalarVar, minCardForDecomp);
    }

    /**
     * Creates a scalar constraint which ensures that Sum(vars[i]*coeffs[i]) operator scalar
     *
     * @param vars     a collection of IntVar
     * @param coeffs   a collection of int, for which |vars|=|coeffs|
     * @param operator an operator in {"=", "!=", ">","<",">=","<="}
     * @param scalar   an IntVar
     * @return a scalar constraint
     */
    default Constraint scalar(IntVar[] vars, int[] coeffs, String operator, IntVar scalar) {
        return scalar(vars, coeffs, operator, scalar,
                ref().getSettings().getMinCardForSumDecomposition());
    }

    /**
     * Creates a scalar constraint which ensures that Sum(vars[i]*coeffs[i]) operator scalar
     *
     * @param vars     a collection of IntVar
     * @param coeffs   a collection of int, for which |vars|=|coeffs|
     * @param operator an operator in {"=", "!=", ">","<",">=","<="}
     * @param scalar   an IntVar
     * @param minCardForDecomp minimum number of cardinality threshold to a sum constraint to be decomposed
     * @return a scalar constraint
     */
    default Constraint scalar(IntVar[] vars, int[] coeffs, String operator, IntVar scalar,
                              int minCardForDecomp) {
        if (vars.length != coeffs.length) {
            throw new SolverException("vars and coeffs arrays should have same size");
        }
        return IntLinCombFactory.reduce(vars, coeffs, Operator.get(operator), scalar, minCardForDecomp);
    }

    /**
     * Creates a sort constraint which ensures that the variables of sortedVars correspond to the variables
     * of vars according to a permutation. The variables of sortedVars are also sorted in increasing order.
     * <p>
     * <p>
     * For example:<br/>
     * - X= (4,2,1,3)<br/>
     * - Y= (1,2,3,4)
     *
     * @param vars       an array of variables
     * @param sortedVars an array of variables sorted in increasing order
     * @return a sort constraint
     */
    default Constraint sort(IntVar[] vars, IntVar[] sortedVars) {
        if (vars.length != sortedVars.length) {
            throw new SolverException("vars and sortedVars arrays should have same size");
        }
        //        return new Constraint("Sort", new PropSort(vars, sortedVars));
        IntVar[][] X = new IntVar[vars.length][1];
        IntVar[][] Y = new IntVar[sortedVars.length][1];
        for (int i = 0; i < vars.length; i++) {
            X[i][0] = vars[i];
            Y[i][0] = sortedVars[i];
        }
        return keySort(X, null, Y, 1);
    }

    /**
     * Creates a subCircuit constraint which ensures that
     * <p/> the elements of vars define a single circuit of subcircuitSize nodes where
     * <p/> vars[i] = offset+j means that j is the successor of i.
     * <p/> and vars[i] = offset+i means that i is not part of the circuit
     * <p/> the constraint ensures that |{vars[i] =/= offset+i}| = subCircuitLength
     * <p>
     * <p/> Filtering algorithms:
     * <p/> subtour elimination : Caseau & Laburthe (ICLP'97)
     * <p/> allDifferent GAC algorithm: R&eacute;gin (AAAI'94)
     * <p/> dominator-based filtering: Fages & Lorca (CP'11) (adaptive scheme by default, see implementation)
     *
     * @param vars            a vector of variables
     * @param offset          0 by default but 1 if used within MiniZinc
     *                        (which counts from 1 to n instead of from 0 to n-1)
     * @param subCircuitLength expected number of nodes in the circuit
     * @return a subCircuit constraint
     */
    default Constraint subCircuit(IntVar[] vars, int offset, IntVar subCircuitLength) {
        int n = vars.length;
        Model model = vars[0].getModel();
        IntVar nbLoops = model.intVar("nLoops", 0, n, true);
        nbLoops.add(subCircuitLength).eq(n).post();
        return new Constraint(ConstraintsName.SUBCIRCUIT, ArrayUtils.append(
                allDifferent(vars, "AC").getPropagators(),
                ArrayUtils.toArray(
                        new PropKLoops(vars, offset, nbLoops),
                        new PropSubcircuit(vars, offset, subCircuitLength),
                        new PropSubcircuitDominatorFilter(vars, offset, true)
                )
        ));
    }

    /**
     * Creates a subPath constraint which ensures that
     * <p/> the elements of vars define a path of SIZE vertices, leading from start to end
     * <p/> where vars[i] = offset+j means that j is the successor of i.
     * <p/> where vars[i] = offset+i means that vertex i is excluded from the path.
     * <p/> Moreover, vars[end-offset] = |vars|+offset
     * <p/> Requires : |vars|>0
     * <p>
     * Filtering algorithms: see subCircuit constraint
     *
     * @param vars   vector of variables which take their value in [offset,offset+|vars|]
     * @param start  variable indicating the index of the first variable in the path
     * @param end    variable indicating the index of the last variable in the path
     * @param offset 0 by default but typically 1 if used within MiniZinc
     *               (which counts from 1 to n instead of from 0 to n-1)
     * @param SIZE   variable indicating the number of variables to belong to the path
     * @return a subPath constraint
     */
    default Constraint subPath(IntVar[] vars, IntVar start, IntVar end, int offset, IntVar SIZE) {
        assert start != null && end != null && vars != null;
        switch (vars.length) {
            case 0:
                throw new SolverException("|vars| Should be strictly greater than 0");
            case 1:
                return Constraint.merge(ConstraintsName.SUBPATH,
                        arithm(start, "=", offset),
                        arithm(end, "=", offset),
                        arithm(vars[0], "=", 1 + offset),
                        arithm(SIZE, "=", 1)
                );
            default:
                return Constraint.merge(ConstraintsName.SUBPATH,
                        arithm(start, "<", vars.length + offset),
                        subCircuit(ArrayUtils.concat(vars, start), offset, end.getModel().intOffsetView(SIZE, 1)),
                        element(end.getModel().intVar(vars.length + offset), vars, end, offset)
                );
        }
    }

    /**
     * Creates a sum constraint.
     * Enforces that &#8721;<sub>i in |vars|</sub>vars<sub>i</sub> operator sum.
     *
     * @param vars     a collection of IntVar
     * @param operator operator in {"=", "!=", ">","<",">=","<="}
     * @param sum      an integer
     * @return a sum constraint
     */
    default Constraint sum(IntVar[] vars, String operator, int sum) {
        return sum(vars, operator, sum, ref().getSettings().getMinCardForSumDecomposition());
    }

    /**
     * Creates a sum constraint.
     * Enforces that &#8721;<sub>i in |vars|</sub>vars<sub>i</sub> operator sum.
     *
     * @param vars     a collection of IntVar
     * @param operator operator in {"=", "!=", ">","<",">=","<="}
     * @param sum      an integer
     * @param minCardForDecomp minimum number of cardinality threshold to a sum constraint to be decomposed
     * @return a sum constraint
     */
    default Constraint sum(IntVar[] vars, String operator, int sum, int minCardForDecomp) {
        assert vars.length > 0;
        Model s = vars[0].getModel();
        IntVar sumVar = s.intVar(sum);
        return IntLinCombFactory.reduce(vars, Operator.get(operator), sumVar, minCardForDecomp);
    }

    /**
     * Creates a sum constraint.
     * Enforces that &#8721;<sub>i in |vars|</sub>vars<sub>i</sub> operator sum.
     *
     * @param vars     a collection of IntVar
     * @param operator operator in {"=", "!=", ">","<",">=","<="}
     * @param sum      an IntVar
     * @return a sum constraint
     */
    default Constraint sum(IntVar[] vars, String operator, IntVar sum) {
        return sum(vars, operator, sum, ref().getSettings().getMinCardForSumDecomposition());
    }

    /**
     * Creates a sum constraint.
     * Enforces that &#8721;<sub>i in |vars|</sub>vars<sub>i</sub> operator sum.
     *
     * @param vars     a collection of IntVar
     * @param operator operator in {"=", "!=", ">","<",">=","<="}
     * @param sum      an IntVar
     * @param minCardForDecomp minimum number of cardinality threshold to a sum constraint to be decomposed
     * @return a sum constraint
     */
    default Constraint sum(IntVar[] vars, String operator, IntVar sum, int minCardForDecomp) {
        return IntLinCombFactory.reduce(vars, Operator.get(operator), sum, minCardForDecomp);
    }

    /**
     * Creates a sum constraint.
     * Enforces that &#8721;<sub>i in |vars|</sub>vars<sub>i</sub> operator sum.
     * This constraint is much faster than the one over integer variables
     *
     * @param vars a vector of boolean variables
     * @param sum  an integer
     */
    default Constraint sum(BoolVar[] vars, String operator, int sum) {
        assert vars.length > 0;
        Model s = vars[0].getModel();
        IntVar sumVar = s.intVar(sum);
        return sum(vars, operator, sumVar);
    }

    /**
     * Creates a sum constraint.
     * Enforces that &#8721;<sub>i in |vars|</sub>vars<sub>i</sub> operator sum.
     * This constraint is much faster than the one over integer variables
     *
     * @param vars a vector of boolean variables
     * @param sum  a variable
     */
    default Constraint sum(BoolVar[] vars, String operator, IntVar sum) {
        return sum(vars, operator, sum, ref().getSettings().getMinCardForSumDecomposition());
    }

    /**
     * Creates a sum constraint.
     * Enforces that &#8721;<sub>i in |vars|</sub>vars<sub>i</sub> operator sum.
     * This constraint is much faster than the one over integer variables
     *
     * @param vars a vector of boolean variables
     * @param sum  a variable
     * @param minCardForDecomp minimum number of cardinality threshold to a sum constraint to be decomposed
     */
    default Constraint sum(BoolVar[] vars, String operator, IntVar sum, int minCardForDecomp) {
        if (sum.getModel().getSettings().enableDecompositionOfBooleanSum()) {
            int[] bounds = VariableUtils.boundsForAddition(vars);
            IntVar p = sum.getModel().intVar(sum.getModel().generateName("RSLT_"), bounds[0], bounds[1], true);
            IntLinCombFactory.reduce(vars, Operator.EQ, p, minCardForDecomp).post();
            return arithm(p, operator, sum);
        } else {
            return IntLinCombFactory.reduce(vars, Operator.get(operator), sum, minCardForDecomp);
        }
    }

    /**
     * Creates a table constraint specifying that the sequence of variables vars must belong to the list of tuples
     * (or must NOT belong in case of infeasible tuples)
     *
     * Default configuration with GACSTR+ algorithm for feasible tuples and GAC3rm otherwise
     *
     * @param vars      variables forming the tuples
     * @param tuples    the relation between the variables (list of allowed/forbidden tuples)
     */
    default Constraint table(IntVar[] vars, Tuples tuples) {
        String algo = "GAC3rm";
        if (tuples.isFeasible()) {
            if (tuples.nbTuples() > 512 &&
                    (IntStream.range(0, vars.length)
                            .map(i -> tuples.max(i) - tuples.min(i))
                            .max().getAsInt()) < 256 || tuples.allowUniversalValue()) {
                algo = "CT+";
            } else {
                algo = "GACSTR+";
            }
        }
        return table(vars, tuples, algo);
    }

    /**
     * Creates a table constraint, with the specified algorithm defined algo
     * <p>
     * - <b>CT+</b>: Compact-Table algorithm (AC),
     * <br/>
     * - <b>GAC2001</b>: Arc Consistency version 2001 for tuples,
     * <br/>
     * - <b>GAC2001+</b>: Arc Consistency version 2001 for allowed tuples,
     * <br/>
     * - <b>GAC3rm</b>: Arc Consistency version AC3 rm for tuples,
     * <br/>
     * - <b>GAC3rm+</b> (default): Arc Consistency version 3rm for allowed tuples,
     * <br/>
     * - <b>GACSTR+</b>: Arc Consistency version STR for allowed tuples,
     * <br/>
     * - <b>STR2+</b>: Arc Consistency version STR2 for allowed tuples,
     * <br/>
     * - <b>FC</b>: Forward Checking.
     * <br/>
     * - <b>MDD+</b>: uses a multi-valued decision diagram for allowed tuples (see mddc constraint),
     *
     * @param vars      variables forming the tuples
     * @param tuples    the relation between the variables (list of allowed/forbidden tuples). Should not be modified once passed to the constraint.
     * @param algo to choose among {"TC+", "GAC3rm", "GAC2001", "GACSTR", "GAC2001+", "GAC3rm+", "FC", "STR2+"}
     */
    default Constraint table(IntVar[] vars, Tuples tuples, String algo) {
        if (!tuples.allowUniversalValue() && vars.length == 2) {
            switch (algo) {
                case "FC":
                    return table(vars[0], vars[1], tuples, algo);
                case "GAC2001":
                    return table(vars[0], vars[1], tuples, "AC2001");
                case "GAC3rm":
                    return table(vars[0], vars[1], tuples, "AC3rm");
                default:
                    return table(vars[0], vars[1], tuples);
            }
        }
        if (algo.contains("+") && !tuples.isFeasible()) {
            throw new SolverException(algo + " table algorithm cannot be used with forbidden tuples.");
        }
        if (tuples.allowUniversalValue() && !algo.contains("CT+")) {
            throw new SolverException(algo + " table algorithm cannot be used with short tuples.");
        }
        Propagator p;
        switch (algo) {
            case "CT+": {
                if (tuples.allowUniversalValue()) {
                    p = new PropCompactTableStar(vars, tuples);
                } else {
                    p = new PropCompactTable(vars, tuples);
                }
            }
            break;
            case "MDD+":
                p = new PropLargeMDDC(new MultivaluedDecisionDiagram(vars, tuples), vars);
                break;
            case "FC":
                p = new PropLargeFC(vars, tuples);
                break;
            case "GAC3rm":
                p = new PropLargeGAC3rm(vars, tuples);
                break;
            case "GAC2001":
                p = new PropLargeGAC2001(vars, tuples);
                break;
            case "GACSTR+":
                p = new PropLargeGACSTRPos(vars, tuples);
                break;
            case "GAC2001+":
                p = new PropLargeGAC2001Positive(vars, tuples);
                break;
            case "GAC3rm+":
                p = new PropLargeGAC3rmPositive(vars, tuples);
                break;
            case "STR2+":
                p = new PropTableStr2(vars, tuples);
                break;
            default:
                throw new SolverException("Table algorithm " + algo + " is unkown");
        }
        return new Constraint(ConstraintsName.TABLE, p);
    }

    /**
     * Creates a tree constraint.
     * Partition succs variables into nbTrees (anti) arborescences
     * <p/> succs[i] = j means that j is the successor of i.
     * <p/> and succs[i] = i means that i is a root
     * <p>
     * <p/> dominator-based filtering: Fages & Lorca (CP'11)
     * <p/> However, the filtering over nbTrees is quite light here
     *
     * @param succs   successors variables, taking their domain in [0,|succs|-1]
     * @param nbTrees number of arborescences (=number of loops)
     * @return a tree constraint
     */
    default Constraint tree(IntVar[] succs, IntVar nbTrees) {
        return tree(succs, nbTrees, 0);
    }

    /**
     * Creates a tree constraint.
     * Partition succs variables into nbTrees (anti) arborescences
     * <p/> succs[i] = offset+j means that j is the successor of i.
     * <p/> and succs[i] = offset+i means that i is a root
     * <p>
     * <p/> dominator-based filtering: Fages & Lorca (CP'11)
     * <p/> However, the filtering over nbTrees is quite light here
     *
     * @param succs   successors variables, taking their domain in [offset,|succs|-1+offset]
     * @param nbTrees number of arborescences (=number of loops)
     * @param offset  0 by default but 1 if used within MiniZinc
     *                (which counts from 1 to n instead of from 0 to n-1)
     * @return a tree constraint
     */
    default Constraint tree(IntVar[] succs, IntVar nbTrees, int offset) {
        return new Constraint(ConstraintsName.TREE,
                new PropAntiArborescences(succs, offset, false),
                new PropKLoops(succs, offset, nbTrees)
        );
    }

    /**
     * Get the list of values in the domains of vars
     * @param vars an array of integer variables
     * @return the list of values in the domains of vars
     */
    default int[] getDomainUnion(IntVar... vars) {
        int m = vars[0].getLB(), M = vars[0].getUB(), j, k;
        for (int i = 1; i < vars.length; i++) {
            if (m > (k = vars[i].getLB())) {
                m = k;
            }
            if (M < (j = vars[i].getUB())) {
                M = j;
            }
        }
        BitSet values = new BitSet(M - m + 1);
        DisposableRangeIterator rit;
        for (IntVar v : vars) {
            rit = v.getRangeIterator(true);
            while (rit.hasNext()) {
                int from = rit.min();
                int to = rit.max();
                // operate on range [from,to] here
                values.set(from - m, to - m + 1);
                rit.next();
            }
            rit.dispose();
        }

        int[] vs = new int[values.cardinality()];
        k = 0;
        for (int i = values.nextSetBit(0); i >= 0; i = values.nextSetBit(i + 1)) {
            vs[k++] = i + m;
        }
        return vs;
    }
}<|MERGE_RESOLUTION|>--- conflicted
+++ resolved
@@ -83,11 +83,8 @@
 import java.util.stream.IntStream;
 import java.util.stream.Stream;
 
-<<<<<<< HEAD
 import static java.lang.Math.abs;
 
-=======
->>>>>>> d6223185
 /**
  * Interface to make constraints over BoolVar and IntVar
  *
