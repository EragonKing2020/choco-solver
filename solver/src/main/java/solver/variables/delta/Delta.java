--- conflicted
+++ resolved
@@ -90,18 +90,4 @@
     public int size() {
         return last;
     }
-<<<<<<< HEAD
-=======
-
-    /**
-     * {@inheritDoc}
-     */
-    @Override
-    public void forEach(IntProcedure proc, int from, int to) throws ContradictionException {
-        for (int i = from; i < to; i++) {
-            proc.execute(rem[i]);
-        }
-    }
-
->>>>>>> 6f9ada42
 }