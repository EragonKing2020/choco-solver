/*
 * Copyright (c) 1999-2012, Ecole des Mines de Nantes
 * All rights reserved.
 * Redistribution and use in source and binary forms, with or without
 * modification, are permitted provided that the following conditions are met:
 *
 *     * Redistributions of source code must retain the above copyright
 *       notice, this list of conditions and the following disclaimer.
 *     * Redistributions in binary form must reproduce the above copyright
 *       notice, this list of conditions and the following disclaimer in the
 *       documentation and/or other materials provided with the distribution.
 *     * Neither the name of the Ecole des Mines de Nantes nor the
 *       names of its contributors may be used to endorse or promote products
 *       derived from this software without specific prior written permission.
 *
 * THIS SOFTWARE IS PROVIDED BY THE REGENTS AND CONTRIBUTORS ``AS IS'' AND ANY
 * EXPRESS OR IMPLIED WARRANTIES, INCLUDING, BUT NOT LIMITED TO, THE IMPLIED
 * WARRANTIES OF MERCHANTABILITY AND FITNESS FOR A PARTICULAR PURPOSE ARE
 * DISCLAIMED. IN NO EVENT SHALL THE REGENTS AND CONTRIBUTORS BE LIABLE FOR ANY
 * DIRECT, INDIRECT, INCIDENTAL, SPECIAL, EXEMPLARY, OR CONSEQUENTIAL DAMAGES
 * (INCLUDING, BUT NOT LIMITED TO, PROCUREMENT OF SUBSTITUTE GOODS OR SERVICES;
 * LOSS OF USE, DATA, OR PROFITS; OR BUSINESS INTERRUPTION) HOWEVER CAUSED AND
 * ON ANY THEORY OF LIABILITY, WHETHER IN CONTRACT, STRICT LIABILITY, OR TORT
 * (INCLUDING NEGLIGENCE OR OTHERWISE) ARISING IN ANY WAY OUT OF THE USE OF THIS
 * SOFTWARE, EVEN IF ADVISED OF THE POSSIBILITY OF SUCH DAMAGE.
 */

package samples.graph;

import choco.kernel.ESat;
import choco.kernel.ResolutionPolicy;
import samples.graph.input.DCMST_Utils;
import samples.graph.output.TextWriter;
import solver.Solver;
import solver.constraints.Constraint;
import solver.constraints.gary.GraphConstraintFactory;
import solver.constraints.propagators.Propagator;
import solver.constraints.propagators.PropagatorPriority;
import solver.constraints.propagators.gary.basic.PropKCC;
import solver.constraints.propagators.gary.degree.PropNodeDegree_AtLeast;
import solver.constraints.propagators.gary.degree.PropNodeDegree_AtMost;
import solver.constraints.propagators.gary.trees.PropTreeEvalObj;
import solver.constraints.propagators.gary.trees.PropTreeNoSubtour;
import solver.constraints.propagators.gary.trees.lagrangianRelaxation.PropLagr_DCMST;
import solver.constraints.propagators.gary.trees.lagrangianRelaxation.PropLagr_DCMST_withCuts;
import solver.exception.ContradictionException;
<<<<<<< HEAD
import solver.objective.strategies.BottomUp_Minimization;
import solver.objective.strategies.Dichotomic_Minimization;
=======
import solver.objective.ObjectiveManager;
import solver.objective.ObjectiveStrategy;
import solver.objective.OptimizationPolicy;
import solver.propagation.PropagationEngine;
import solver.propagation.generator.PArc;
import solver.propagation.generator.Sort;
>>>>>>> 04ded5e1
import solver.search.loop.monitors.SearchMonitorFactory;
import solver.search.loop.monitors.VoidSearchMonitor;
import solver.search.strategy.StrategyFactory;
import solver.search.strategy.decision.Decision;
import solver.search.strategy.strategy.AbstractStrategy;
import solver.search.strategy.strategy.StaticStrategiesSequencer;
import solver.search.strategy.strategy.graph.ArcStrategy;
import solver.search.strategy.strategy.graph.GraphStrategy;
import solver.variables.EventType;
import solver.variables.IntVar;
import solver.variables.VariableFactory;
import solver.variables.graph.GraphType;
import solver.variables.graph.undirectedGraph.UndirectedGraphVar;
import solver.variables.setDataStructures.ISet;

import java.io.File;
import java.util.BitSet;
import java.util.LinkedList;

/**
 * Solves the Degree Constrained Minimum Spanning Tree Problem
 *
 * @author Jean-Guillaume Fages
 * @since Oct. 2012
 */
public class DCMST {

    //***********************************************************************************
    // VARIABLES
    //***********************************************************************************

    //	private static int upperBound;
    // input
    private static String dir = "/Users/jfages07/Desktop/ConstrainedTrees/instances";
    private static String testalagPath = "/Users/jfages07/Desktop/ConstrainedTrees/archive/codeAlex";// path of testalag
    private static String instanceName;
    private static int n, nMin, nMax;
    public static int[] dMax;
    private static int[][] dist;
    // model
    public static IntVar totalCost;
    private static Solver solver;
    private static int search;
    private static int lb, ub;
    public static int optimum;
    // other
    private static long TIMELIMIT = 10000000;
    private static String outFile;
    private static PropLagr_DCMST hk;
    private static boolean optGiven = false;
    static boolean moreHK;

    //***********************************************************************************
    // METHODS
    //***********************************************************************************

    public static void main(String[] args) {
        //DE,DR,instanciasT
        bench("instanciasT");
    }

    public static void bench(String type) {
        if (optGiven) {
            search = 0;
        } else {
            search = 1;
        }
        TextWriter.clearFile(outFile = type + "botup_minCostTieBreak_s" + search + ".csv");
        TextWriter.writeTextInto("instance;sols;fails;nodes;time;obj;lb;ub;search;\n", outFile);
        File folder = new File(dir + "/" + type);
        String[] list = folder.list();
        nMin = 100;
        nMax = 900;
        for (String s : list) {
            File file = new File(dir + "/" + type + "/" + s);
//			if(!(s.contains("500_2")||s.contains("500_1")))
//			if(s.contains("300_3"))
//			if(s.contains("400_1"))
//			if(s.contains("200_2"))
//				if(s.contains("_1"))
//				if(!s.contains("_2"))
//				if(!s.contains("_3"))
//			if(s.contains("300_3")||s.contains("500_2")||s.contains("20f0_2"))
//			if(s.contains("2000_4"))
            if ((!file.isHidden()) && (!s.contains("bounds.csv")) && (!s.contains("bug"))) {
                instanceName = s;
                System.out.println(s);
                if (parse(file, nMin, nMax, dir, type, s)) {
                    if (optGiven) {
                        ub = optimum;
                    }
                    moreHK = false;
                    solveDCMST(s);
                }
                System.gc();
            }
        }
    }

    public static boolean parse(File file, int nMin, int nMax, String dirOpt, String type, String s) {
        DCMST_Utils inst = new DCMST_Utils();
        if (inst.parse_T_DE_DR(file, nMin, nMax, dirOpt, type, s)) {
            n = inst.n;
            lb = inst.lb;
            ub = inst.ub;
            optimum = inst.optimum;
            dist = inst.costs;
            dMax = inst.dMax;
            return true;
        }
        return false;
    }

    private static void solveDCMST(String instanceName) {
        solver = new Solver();
        totalCost = VariableFactory.bounded("obj", lb, ub, solver);
        final UndirectedGraphVar undi = new UndirectedGraphVar(solver, n, GraphType.ENVELOPE_SWAP_ARRAY, GraphType.LINKED_LIST, true);
        for (int i = 0; i < n; i++) {
            undi.getKernelGraph().activateNode(i);
            for (int j = i + 1; j < n; j++) {
                if (dist[i][j] != -1 && !(dMax[i] == 1 && dMax[j] == 1)) {
                    undi.getEnvelopGraph().addEdge(i, j);
                }
            }
        }
        // constraints
        Constraint gc = GraphConstraintFactory.makeConstraint(solver);
        gc.addPropagators(new PropNodeDegree_AtLeast(undi, 1, gc, solver));
        gc.addPropagators(new PropNodeDegree_AtMost(undi, dMax, gc, solver));
        gc.addPropagators(new PropTreeNoSubtour(undi, gc, solver));
        gc.addPropagators(new PropKCC(undi, solver, gc, VariableFactory.bounded("1", 1, 1, solver)));
        gc.addPropagators(new PropTreeEvalObj(undi, totalCost, dist, gc, solver));

        gc.addPropagators(new PropOneNodes(undi, solver, gc));

        hk = PropLagr_DCMST.mstBasedRelaxation(undi, totalCost, dMax, dist, gc, solver);
        hk.waitFirstSolution(!optGiven);
        gc.addPropagators(hk);

        PropLagr_DCMST_withCuts hk2 = PropLagr_DCMST_withCuts.mstBasedRelaxation(undi, totalCost, dMax, dist, gc, solver);
        hk2.waitFirstSolution(!optGiven);
        gc.addPropagators(hk2);

        solver.post(gc);

        solver.getSearchLoop().plugSearchMonitor(new VoidSearchMonitor() {
            public void afterInitialPropagation() {
                int narc = 0;
                int nkarc = 0;
                int maxD = 0;
                for (int i = 0; i < n; i++) {
                    narc += undi.getEnvelopGraph().getSuccessorsOf(i).getSize();
                    if (maxD < undi.getEnvelopGraph().getSuccessorsOf(i).getSize()) {
                        maxD = undi.getEnvelopGraph().getSuccessorsOf(i).getSize();
                    }
                    nkarc += undi.getKernelGraph().getSuccessorsOf(i).getSize();
                }
                narc /= 2;
                nkarc /= 2;
                System.out.println("%%%%%%%%%%%");
                System.out.println("M : " + narc + " / " + nkarc + "            " + (int) (solver.getMeasures().getInitialPropagationTimeCount() / 1000) + "s");
                System.out.println("%%%%%%%%%%%");
                System.out.println(totalCost);
                System.out.println("%%%%%%%%%%%");
                System.out.println("max degree = " + maxD);
            }
        });

        // config
        AbstractStrategy firstSol = StrategyFactory.graphStrategy(undi, null, new FirstSol(undi), GraphStrategy.NodeArcPriority.ARCS);
        AbstractStrategy gs = StrategyFactory.graphStrategy(undi, null, new OneNodeOutMST(undi), GraphStrategy.NodeArcPriority.ARCS);
        AbstractStrategy strat = new Change(undi, firstSol, gs);
        switch (search) {
            //ANDINST : first (if fail<100) then strat 0 truetrick
            //RANDOM :
            case 0:
                solver.set(gs);
                break;
            case 1:
                solver.set(new StaticStrategiesSequencer(new ObjectiveStrategy(totalCost, OptimizationPolicy.BOTTOM_UP), strat));
                break;
            case 2:
                solver.set(new StaticStrategiesSequencer(new ObjectiveStrategy(totalCost, OptimizationPolicy.DICHOTOMIC), strat));
                break;
            default:
                throw new UnsupportedOperationException();
        }
<<<<<<< HEAD
=======
        PropagationEngine propagationEngine = new PropagationEngine(solver.getEnvironment());
        solver.set(propagationEngine.set(new Sort(new PArc(propagationEngine, gc)).clearOut()));

>>>>>>> 04ded5e1
        solver.getSearchLoop().getLimitsBox().setTimeLimit(TIMELIMIT);
        SearchMonitorFactory.log(solver, true, false);
        // resolution
        solver.findOptimalSolution(ResolutionPolicy.MINIMIZE, totalCost);
        if (solver.getMeasures().getSolutionCount() == 0 && solver.getMeasures().getTimeCount() < TIMELIMIT) {
            throw new UnsupportedOperationException();
        }
        if (solver.getSearchLoop().getObjectivemanager().getBestValue() != optimum && solver.getMeasures().getTimeCount() < TIMELIMIT) {
            throw new UnsupportedOperationException();
        }
        if (solver.getMeasures().getSolutionCount() > 1 && optGiven) {
            throw new UnsupportedOperationException();
        }
        //output
        ObjectiveManager man = (ObjectiveManager) solver.getSearchLoop().getObjectivemanager();
        int bestLB = man.getBestLB();
        int bestUB = man.getBestUB();
        int bestCost = solver.getSearchLoop().getObjectivemanager().getBestValue();
        String txt = instanceName + ";" + solver.getMeasures().getSolutionCount() + ";" + solver.getMeasures().getFailCount() + ";"
                + solver.getMeasures().getNodeCount() + ";" + (int) (solver.getMeasures().getTimeCount()) + ";" + bestCost + ";" + bestLB + ";" + bestUB + ";" + search + ";\n";
        TextWriter.writeTextInto(txt, outFile);
    }

    private static class MST_MinDeg extends ArcStrategy<UndirectedGraphVar> {

        public MST_MinDeg(UndirectedGraphVar g) {
            super(g);
        }

        @Override
        public boolean computeNextArc() {
            from = -1;
            to = -1;
            original();
            if (from == -1) {
                return false;
            }
            return true;
        }

        private void minDelta() {
            ISet nei;
            int minDelta = 5 * n;
            for (int i = 0; i < n; i++) {
                nei = hk.getSupport().getSuccessorsOf(i);
                int k = g.getKernelGraph().getNeighborsOf(i).getSize();
                int e = g.getEnvelopGraph().getNeighborsOf(i).getSize();
                if (e != k && e > dMax[i])
                    for (int j = nei.getFirstElement(); j >= 0; j = nei.getNextElement()) {
                        if (!g.getKernelGraph().arcExists(i, j)) {
                            if (dMax[i] - k < minDelta) {
                                minDelta = dMax[i] - k;
                            }
                        }
                    }
            }
            int minDeg = 3 * n;
            for (int i = 0; i < n; i++) {
                nei = hk.getSupport().getSuccessorsOf(i);
                int k = g.getKernelGraph().getNeighborsOf(i).getSize();
                if (g.getEnvelopGraph().getNeighborsOf(i).getSize() != k && dMax[i] - k == minDelta)
                    for (int j = nei.getFirstElement(); j >= 0; j = nei.getNextElement()) {
                        if (!g.getKernelGraph().arcExists(i, j)) {
                            int d = g.getEnvelopGraph().getNeighborsOf(i).getSize()
                                    + g.getEnvelopGraph().getNeighborsOf(j).getSize();
                            if (d < minDeg) {
                                minDeg = d;
                                from = i;
                                to = j;
                            }
                        }
                    }
            }
            if (to != -1) {
                return;
            }
            for (int i = 0; i < n; i++) {
                nei = hk.getSupport().getSuccessorsOf(i);
                int k = g.getKernelGraph().getNeighborsOf(i).getSize();
                int e = g.getEnvelopGraph().getNeighborsOf(i).getSize();
                if (e != k)
                    for (int j = nei.getFirstElement(); j >= 0; j = nei.getNextElement()) {
                        if (!g.getKernelGraph().arcExists(i, j)) {
                            if (dMax[i] - k < minDelta) {
                                minDelta = dMax[i] - k;
                            }
                        }
                    }
            }
            for (int i = 0; i < n; i++) {
                nei = hk.getSupport().getSuccessorsOf(i);
                int k = g.getKernelGraph().getNeighborsOf(i).getSize();
                if (g.getEnvelopGraph().getNeighborsOf(i).getSize() != k && dMax[i] - k == minDelta)
                    for (int j = nei.getFirstElement(); j >= 0; j = nei.getNextElement()) {
                        if (!g.getKernelGraph().arcExists(i, j)) {
                            int d = g.getEnvelopGraph().getNeighborsOf(i).getSize()
                                    + g.getEnvelopGraph().getNeighborsOf(j).getSize();
                            if (d < minDeg) {
                                minDeg = d;
                                from = i;
                                to = j;
                            }
                        }
                    }
            }
        }

        private void minDelta2() {
            ISet nei;
            int minDelta = 5 * n;
            int maxDeg = 0;
            from = -1;
            for (int i = 0; i < n; i++) {
                int k = g.getKernelGraph().getNeighborsOf(i).getSize();
                int e = g.getEnvelopGraph().getNeighborsOf(i).getSize();
                if (e != k && e > dMax[i] && e > maxDeg) {
                    maxDeg = e;
                    from = e;
                }
            }
            if (from == -1) {
                for (int i = 0; i < n; i++) {
                    int k = g.getKernelGraph().getNeighborsOf(i).getSize();
                    int e = g.getEnvelopGraph().getNeighborsOf(i).getSize();
                    if (e != k && e > maxDeg) {
                        maxDeg = e;
                        from = e;
                    }
                }
            }
            if (from == -1) {
                return;
            }
            int minDeg = 3 * n;
            nei = g.getEnvelopGraph().getSuccessorsOf(from);
//			nei = hk.getSupport().getSuccessorsOf(i);
            int k = g.getKernelGraph().getNeighborsOf(from).getSize();
            for (int j = nei.getFirstElement(); j >= 0; j = nei.getNextElement()) {
                if (!g.getKernelGraph().arcExists(from, j)) {
                    int d = g.getEnvelopGraph().getNeighborsOf(j).getSize();
                    if (d < minDeg) {
                        minDeg = d;
                        to = j;
                    }
                }
            }
            if (to == -1) {
                System.out.println("g");
                System.out.println(nei);
                System.out.println(g.getKernelGraph().getNeighborsOf(from));
                System.exit(0);
            }
        }

        private void original() {
            ISet nei;
            int minDelta = 5 * n;
            for (int i = 0; i < n; i++) {
                nei = hk.getSupport().getSuccessorsOf(i);
                int k = g.getKernelGraph().getNeighborsOf(i).getSize();
                int e = g.getEnvelopGraph().getNeighborsOf(i).getSize();
                if (e != k)
                    for (int j = nei.getFirstElement(); j >= 0; j = nei.getNextElement()) {
                        if (!g.getKernelGraph().arcExists(i, j)) {
                            if (dMax[i] - k < minDelta) {
                                minDelta = dMax[i] - k;
                            }
                        }
                    }
            }
            int minDeg = 0;//3*n;
            for (int i = 0; i < n; i++) {
                nei = hk.getSupport().getSuccessorsOf(i);
                int k = g.getKernelGraph().getNeighborsOf(i).getSize();
                if (g.getEnvelopGraph().getNeighborsOf(i).getSize() != k && dMax[i] - k == minDelta)
                    for (int j = nei.getFirstElement(); j >= 0; j = nei.getNextElement()) {
                        if (!g.getKernelGraph().arcExists(i, j)) {
                            int d = g.getEnvelopGraph().getNeighborsOf(i).getSize()
                                    + g.getEnvelopGraph().getNeighborsOf(j).getSize();
                            if (d > minDeg) {
                                minDeg = d;
                                from = i;
                                to = j;
                            }
                        }
                    }
            }
        }

    }

    private static class FirstSol extends ArcStrategy<UndirectedGraphVar> {

        public FirstSol(UndirectedGraphVar g) {
            super(g);
        }

        @Override
        public boolean computeNextArc() {
            from = -1;
            to = -1;
            int minCost = 0;
            ISet env, ker;
            //new
            for (int i = 0; i < n; i++) {
                ker = g.getKernelGraph().getSuccessorsOf(i);
                env = g.getEnvelopGraph().getSuccessorsOf(i);
                if (ker.getSize() < dMax[i] - 1)
                    if (ker.getSize() == 0) {
                        for (int j = env.getFirstElement(); j >= 0; j = env.getNextElement()) {
                            int cost = dist[i][j];
                            if (g.getKernelGraph().getSuccessorsOf(j).getSize() < dMax[j] - 1)
                                if (to == -1 || cost < minCost) {
                                    minCost = cost;
                                    from = i;
                                    to = j;
                                }
                        }
                    }
            }
            if (to != -1) {
                return true;
            }
            for (int i = 0; i < n; i++) {
                ker = g.getKernelGraph().getSuccessorsOf(i);
                env = g.getEnvelopGraph().getSuccessorsOf(i);
                if (ker.getSize() == 0) {
                    for (int j = env.getFirstElement(); j >= 0; j = env.getNextElement()) {
                        int cost = dist[i][j];
                        if (to == -1 || cost < minCost) {
                            minCost = cost;
                            from = i;
                            to = j;
                        }
                    }
                }
            }
            if (to != -1) {
                return true;
            }
            for (int i = 0; i < n; i++) {
                ker = g.getKernelGraph().getSuccessorsOf(i);
                env = g.getEnvelopGraph().getSuccessorsOf(i);
                if (env.getSize() != ker.getSize()) {
                    for (int j = env.getFirstElement(); j >= 0; j = env.getNextElement()) {
                        if (i < j && !ker.contain(j)) {
                            int cost = dist[i][j];
                            if (to == -1 || cost < minCost) {
                                minCost = cost;
                                from = i;
                                to = j;
                            }
                        }
                    }
                }
            }
            if (from == -1) {
                return false;
            }
            return true;
        }
    }

    private static class Change extends AbstractStrategy<UndirectedGraphVar> {

        AbstractStrategy[] strats;

        public Change(UndirectedGraphVar g, AbstractStrategy... strats) {
            super(new UndirectedGraphVar[]{g});
            this.strats = strats;
        }

        @Override
        public void init() throws ContradictionException {
            for (int i = 0; i < strats.length; i++) {
                strats[i].init();
            }
        }

        @Override
        public Decision getDecision() {
            if (solver.getMeasures().getSolutionCount() == 0) {
//				if(solver.getMeasures().getFailCount()<100){
                return strats[0].getDecision();
//				}
            }
            return strats[1].getDecision();
        }
    }

    private static class PropOneNodes extends Propagator<UndirectedGraphVar> {

        BitSet oneNode;
        int[] counter;

        protected PropOneNodes(UndirectedGraphVar vars, Solver solver, Constraint constraint) {
            super(new UndirectedGraphVar[]{vars}, solver, constraint, PropagatorPriority.LINEAR, true);
            oneNode = new BitSet(n);
            counter = new int[n];
        }

        @Override
        public int getPropagationConditions(int vIdx) {
            return EventType.REMOVEARC.mask;
        }

        @Override
        public void propagate(int evtmask) throws ContradictionException {
            preprocessOneNodes();
            UndirectedGraphVar g = vars[0];
            for (int i = 0; i < n; i++) {
                ISet nei = g.getEnvelopGraph().getSuccessorsOf(i);
                if (oneNode.get(i))
                    for (int j = nei.getFirstElement(); j >= 0; j = nei.getNextElement()) {
                        if (oneNode.get(j)) {
                            if (!g.getKernelGraph().edgeExists(i, j)) {
                                g.removeArc(i, j, this);
                            }
                        }
                    }
            }
        }

        @Override
        public void propagate(int idxVarInProp, int mask) throws ContradictionException {
            propagate(0);
        }

        @Override
        public ESat isEntailed() {
            return ESat.UNDEFINED;
        }

        private void preprocessOneNodes() {
            ISet nei;
            oneNode.clear();
            for (int i = 0; i < n; i++) {
                counter[i] = 0;
            }
            UndirectedGraphVar g = vars[0];
            int[] maxDegree = dMax;
            LinkedList<Integer> list = new LinkedList<Integer>();
            for (int first = 0; first < n; first++) {
                if (maxDegree[first] == 1 && !oneNode.get(first)) {
                    int k = first;
                    list.add(k);
                    while (!list.isEmpty()) {
                        k = list.removeFirst();
                        oneNode.set(k);
                        nei = g.getKernelGraph().getSuccessorsOf(k);
                        for (int s = nei.getFirstElement(); s >= 0; s = nei.getNextElement()) {
                            if (!oneNode.get(s)) {
                                counter[s]++;
                                if (counter[s] >= maxDegree[s]) {
                                    if (g.instantiated()) {
                                        //ok
                                    } else {
                                        throw new UnsupportedOperationException();
                                        // contradiction mais devrait deja avoir ete capturee
                                    }
                                }
                                if (counter[s] == maxDegree[s] - 1) {
                                    oneNode.set(s);
                                    list.addLast(s);
                                }
                            }
                        }
                    }
                }
            }
        }
    }

    private static class OneNodeOutMST extends ArcStrategy<UndirectedGraphVar> {

        public OneNodeOutMST(UndirectedGraphVar g) {
            super(g);
        }

        @Override
        public boolean computeNextArc() {
            return computeNext();
//			return computeNextInverse();
        }

        public boolean computeNext() {
            if (from != -1 && g.getEnvelopGraph().getSuccessorsOf(from).getSize() != g.getKernelGraph().getSuccessorsOf(from).getSize()) {
                to = -1;
                int i = from;
                ISet nei = g.getEnvelopGraph().getSuccessorsOf(i);
                for (int j = nei.getFirstElement(); j >= 0; j = nei.getNextElement()) {
                    if (!g.getKernelGraph().edgeExists(i, j)) {
                        if (!hk.contains(i, j))
                            if (dMax[i] == 1 && dMax[j] == 2) {
                                from = i;
                                to = j;
                                return true;
                            }
                    }
                }
                for (int j = nei.getFirstElement(); j >= 0; j = nei.getNextElement()) {
                    if (!g.getKernelGraph().edgeExists(i, j)) {
                        if (!hk.contains(i, j))
                            if (dMax[i] == 1 || dMax[j] == 1) {
                                from = i;
                                to = j;
                                return true;
                            }
                    }
                }
                for (int j = nei.getFirstElement(); j >= 0; j = nei.getNextElement()) {
                    if (!g.getKernelGraph().edgeExists(i, j)) {
                        if (!hk.contains(i, j))
                            if (dMax[i] == 2 && dMax[j] == 2) {
                                from = i;
                                to = j;
                                return true;
                            }
                    }
                }
                for (int j = nei.getFirstElement(); j >= 0; j = nei.getNextElement()) {
                    if (!g.getKernelGraph().edgeExists(i, j)) {
                        if (!hk.contains(i, j))
                            if (dMax[i] == 2 || dMax[j] == 2) {
                                from = i;
                                to = j;
                                return true;
                            }
                    }
                }
                for (int j = nei.getFirstElement(); j >= 0; j = nei.getNextElement()) {
                    if (!g.getKernelGraph().edgeExists(i, j)) {
                        if (!hk.contains(i, j)) {
                            from = i;
                            to = j;
                            return true;
                        }
                    }
                }
            }
            from = -1;
            to = -1;
            for (int i = 0; i < n; i++) {
                ISet nei = g.getEnvelopGraph().getSuccessorsOf(i);
                for (int j = nei.getFirstElement(); j >= 0; j = nei.getNextElement()) {
                    if (!g.getKernelGraph().edgeExists(i, j)) {
                        if (!hk.contains(i, j))
                            if (dMax[i] == 1 && dMax[j] == 2) {
                                from = i;
                                to = j;
                                return true;
                            }
                    }
                }
            }
            for (int i = 0; i < n; i++) {
                ISet nei = g.getEnvelopGraph().getSuccessorsOf(i);
                for (int j = nei.getFirstElement(); j >= 0; j = nei.getNextElement()) {
                    if (!g.getKernelGraph().edgeExists(i, j)) {
                        if (!hk.contains(i, j))
                            if (dMax[i] == 1 || dMax[j] == 1) {
                                from = i;
                                to = j;
                                return true;
                            }
                    }
                }
            }
            for (int i = 0; i < n; i++) {
                ISet nei = g.getEnvelopGraph().getSuccessorsOf(i);
                for (int j = nei.getFirstElement(); j >= 0; j = nei.getNextElement()) {
                    if (!g.getKernelGraph().edgeExists(i, j)) {
                        if (!hk.contains(i, j))
                            if (dMax[i] == 2 && dMax[j] == 2) {
                                from = i;
                                to = j;
                                return true;
                            }
                    }
                }
            }
            for (int i = 0; i < n; i++) {
                ISet nei = g.getEnvelopGraph().getSuccessorsOf(i);
                for (int j = nei.getFirstElement(); j >= 0; j = nei.getNextElement()) {
                    if (!g.getKernelGraph().edgeExists(i, j)) {
                        if (!hk.contains(i, j))
                            if (dMax[i] == 2 || dMax[j] == 2) {
                                from = i;
                                to = j;
                                return true;
                            }
                    }
                }
            }
            for (int i = 0; i < n; i++) {
                ISet nei = g.getEnvelopGraph().getSuccessorsOf(i);
                for (int j = nei.getFirstElement(); j >= 0; j = nei.getNextElement()) {
                    if (!g.getKernelGraph().edgeExists(i, j)) {
                        if (!hk.contains(i, j)) {
                            from = i;
                            to = j;
                            return true;
                        }
                    }
                }
            }
            return false;
        }

        public boolean computeNextInverse() {
            if (from != -1 && g.getEnvelopGraph().getSuccessorsOf(from).getSize() != g.getKernelGraph().getSuccessorsOf(from).getSize()) {
                to = -1;
                int i = from;
                ISet nei = g.getEnvelopGraph().getSuccessorsOf(i);
                for (int j = nei.getFirstElement(); j >= 0; j = nei.getNextElement()) {
                    if (!g.getKernelGraph().edgeExists(i, j)) {
                        if (!hk.contains(i, j))
                            if (dMax[j] > 1) {
                                from = i;
                                to = j;
                                return true;
                            }
                    }
                }
                for (int j = nei.getFirstElement(); j >= 0; j = nei.getNextElement()) {
                    if (!g.getKernelGraph().edgeExists(i, j)) {
                        if (!hk.contains(i, j)) {
                            from = i;
                            to = j;
                            return true;
                        }
                    }
                }
                for (int j = nei.getFirstElement(); j >= 0; j = nei.getNextElement()) {
                    if (!g.getKernelGraph().edgeExists(i, j)) {
                        from = i;
                        to = j;
                        return true;
                    }
                }
            }
            from = -1;
            to = -1;
            for (int i = 0; i < n; i++) {
                ISet nei = g.getEnvelopGraph().getSuccessorsOf(i);
                for (int j = nei.getFirstElement(); j >= 0; j = nei.getNextElement()) {
                    if (!g.getKernelGraph().edgeExists(i, j)) {
                        if (!hk.contains(i, j))
                            if (dMax[i] > 1 && dMax[j] > 1) {
                                from = i;
                                to = j;
                                return true;
                            }
                    }
                }
            }
            for (int i = 0; i < n; i++) {
                ISet nei = g.getEnvelopGraph().getSuccessorsOf(i);
                for (int j = nei.getFirstElement(); j >= 0; j = nei.getNextElement()) {
                    if (!g.getKernelGraph().edgeExists(i, j)) {
                        if (!hk.contains(i, j)) {
                            from = i;
                            to = j;
                            return true;
                        }
                    }
                }
            }
            for (int i = 0; i < n; i++) {
                ISet nei = g.getEnvelopGraph().getSuccessorsOf(i);
                for (int j = nei.getFirstElement(); j >= 0; j = nei.getNextElement()) {
                    if (!g.getKernelGraph().edgeExists(i, j)) {
                        from = i;
                        to = j;
                        return true;
                    }
                }
            }
            return false;
        }

        public boolean computePatat() {
            if (from != -1 && g.getEnvelopGraph().getSuccessorsOf(from).getSize() != g.getKernelGraph().getSuccessorsOf(from).getSize()) {
                to = -1;
                int i = from;
                ISet nei = g.getEnvelopGraph().getSuccessorsOf(i);
                for (int j = nei.getFirstElement(); j >= 0; j = nei.getNextElement()) {
                    if (!g.getKernelGraph().edgeExists(i, j)) {
                        if (!hk.contains(i, j))
                            if (dMax[i] == 1 && dMax[j] == 2) {
                                from = i;
                                to = j;
                                return true;
                            }
                    }
                }
                for (int j = nei.getFirstElement(); j >= 0; j = nei.getNextElement()) {
                    if (!g.getKernelGraph().edgeExists(i, j)) {
                        if (!hk.contains(i, j))
                            if (dMax[i] == 1 || dMax[j] == 1) {
                                from = i;
                                to = j;
                                return true;
                            }
                    }
                }
                for (int j = nei.getFirstElement(); j >= 0; j = nei.getNextElement()) {
                    if (!g.getKernelGraph().edgeExists(i, j)) {
                        if (!hk.contains(i, j))
                            if (dMax[i] == 2 && dMax[j] == 2) {
                                from = i;
                                to = j;
                                return true;
                            }
                    }
                }
                for (int j = nei.getFirstElement(); j >= 0; j = nei.getNextElement()) {
                    if (!g.getKernelGraph().edgeExists(i, j)) {
                        if (!hk.contains(i, j))
                            if (dMax[i] == 2 || dMax[j] == 2) {
                                from = i;
                                to = j;
                                return true;
                            }
                    }
                }
                for (int j = nei.getFirstElement(); j >= 0; j = nei.getNextElement()) {
                    if (!g.getKernelGraph().edgeExists(i, j)) {
                        if (!hk.contains(i, j)) {
                            from = i;
                            to = j;
                            return true;
                        }
                    }
                }
            }
            from = -1;
            to = -1;
            for (int i = 0; i < n; i++) {
                ISet nei = g.getEnvelopGraph().getSuccessorsOf(i);
                for (int j = nei.getFirstElement(); j >= 0; j = nei.getNextElement()) {
                    if (!g.getKernelGraph().edgeExists(i, j)) {
                        if (!hk.contains(i, j))
                            if (dMax[i] == 1 && dMax[j] == 2) {
                                from = i;
                                to = j;
                                return true;
                            }
                    }
                }
            }
            for (int i = 0; i < n; i++) {
                ISet nei = g.getEnvelopGraph().getSuccessorsOf(i);
                for (int j = nei.getFirstElement(); j >= 0; j = nei.getNextElement()) {
                    if (!g.getKernelGraph().edgeExists(i, j)) {
                        if (!hk.contains(i, j))
                            if (dMax[i] == 1 || dMax[j] == 1) {
                                from = i;
                                to = j;
                                return true;
                            }
                    }
                }
            }
            for (int i = 0; i < n; i++) {
                ISet nei = g.getEnvelopGraph().getSuccessorsOf(i);
                for (int j = nei.getFirstElement(); j >= 0; j = nei.getNextElement()) {
                    if (!g.getKernelGraph().edgeExists(i, j)) {
                        if (!hk.contains(i, j))
                            if (dMax[i] == 2 && dMax[j] == 2) {
                                from = i;
                                to = j;
                                return true;
                            }
                    }
                }
            }
            for (int i = 0; i < n; i++) {
                ISet nei = g.getEnvelopGraph().getSuccessorsOf(i);
                for (int j = nei.getFirstElement(); j >= 0; j = nei.getNextElement()) {
                    if (!g.getKernelGraph().edgeExists(i, j)) {
                        if (!hk.contains(i, j))
                            if (dMax[i] == 2 || dMax[j] == 2) {
                                from = i;
                                to = j;
                                return true;
                            }
                    }
                }
            }
            for (int i = 0; i < n; i++) {
                ISet nei = g.getEnvelopGraph().getSuccessorsOf(i);
                for (int j = nei.getFirstElement(); j >= 0; j = nei.getNextElement()) {
                    if (!g.getKernelGraph().edgeExists(i, j)) {
                        if (!hk.contains(i, j)) {
                            from = i;
                            to = j;
                            return true;
                        }
                    }
                }
            }
            return false;
        }

        public boolean computeMax() {
            from = -1;
            int minDelta = 0;
            for (int i = 0; i < n; i++) {
                int k = g.getKernelGraph().getSuccessorsOf(i).getSize();
                if (g.getEnvelopGraph().getSuccessorsOf(i).getSize() != k) {
                    if (dMax[i] - k > minDelta) {
                        minDelta = dMax[i] - k;
                        from = i;
                    }
                }
            }
            if (from == -1) {
                return false;
            }
            to = -1;
            minDelta = 0;
            ISet nei = g.getEnvelopGraph().getSuccessorsOf(from);
            for (int i = nei.getFirstElement(); i >= 0; i = nei.getNextElement()) {
                int k = g.getKernelGraph().getSuccessorsOf(i).getSize();
                if (!g.getKernelGraph().edgeExists(from, i)) {
                    if (!hk.contains(from, i))
                        if (dMax[i] - k > minDelta) {
                            minDelta = dMax[i] - k;
                            to = i;
                        }
                }
            }
            if (to == -1)
                for (int i = nei.getFirstElement(); i >= 0; i = nei.getNextElement()) {
                    int k = g.getKernelGraph().getSuccessorsOf(i).getSize();
                    if (!g.getKernelGraph().edgeExists(from, i)) {
                        if (dMax[i] - k > minDelta) {
                            minDelta = dMax[i] - k;
                            to = i;
                        }
                    }
                }
            if (to == -1) {
                throw new UnsupportedOperationException();
            }
            return true;
        }

        public boolean computeMin() {
            from = -1;
            int minDelta = n * 2;
            for (int i = 0; i < n; i++) {
                int k = g.getKernelGraph().getSuccessorsOf(i).getSize();
                if (g.getEnvelopGraph().getSuccessorsOf(i).getSize() != k) {
                    if (dMax[i] - k < minDelta) {
                        minDelta = dMax[i] - k;
                        from = i;
                    }
                }
            }
            if (from == -1) {
                return false;
            }
            to = -1;
            minDelta = 2 * n;
            ISet nei = g.getEnvelopGraph().getSuccessorsOf(from);
            for (int i = nei.getFirstElement(); i >= 0; i = nei.getNextElement()) {
                int k = g.getKernelGraph().getSuccessorsOf(i).getSize();
                if (!g.getKernelGraph().edgeExists(from, i)) {
                    if (!hk.contains(from, i))
                        if (dMax[i] - k < minDelta) {
                            minDelta = dMax[i] - k;
                            to = i;
                        }
                }
            }
            if (to == -1)
                for (int i = nei.getFirstElement(); i >= 0; i = nei.getNextElement()) {
                    int k = g.getKernelGraph().getSuccessorsOf(i).getSize();
                    if (!g.getKernelGraph().edgeExists(from, i)) {
                        if (dMax[i] - k < minDelta) {
                            minDelta = dMax[i] - k;
                            to = i;
                        }
                    }
                }
            if (to == -1) {
                throw new UnsupportedOperationException();
            }
            return true;
        }
    }
}<|MERGE_RESOLUTION|>--- conflicted
+++ resolved
@@ -44,17 +44,9 @@
 import solver.constraints.propagators.gary.trees.lagrangianRelaxation.PropLagr_DCMST;
 import solver.constraints.propagators.gary.trees.lagrangianRelaxation.PropLagr_DCMST_withCuts;
 import solver.exception.ContradictionException;
-<<<<<<< HEAD
-import solver.objective.strategies.BottomUp_Minimization;
-import solver.objective.strategies.Dichotomic_Minimization;
-=======
 import solver.objective.ObjectiveManager;
 import solver.objective.ObjectiveStrategy;
 import solver.objective.OptimizationPolicy;
-import solver.propagation.PropagationEngine;
-import solver.propagation.generator.PArc;
-import solver.propagation.generator.Sort;
->>>>>>> 04ded5e1
 import solver.search.loop.monitors.SearchMonitorFactory;
 import solver.search.loop.monitors.VoidSearchMonitor;
 import solver.search.strategy.StrategyFactory;
@@ -242,12 +234,8 @@
             default:
                 throw new UnsupportedOperationException();
         }
-<<<<<<< HEAD
-=======
-        PropagationEngine propagationEngine = new PropagationEngine(solver.getEnvironment());
-        solver.set(propagationEngine.set(new Sort(new PArc(propagationEngine, gc)).clearOut()));
-
->>>>>>> 04ded5e1
+//        PropagationEngine propagationEngine = new PropagationEngine(solver.getEnvironment());
+//        solver.set(propagationEngine.set(new Sort(new PArc(propagationEngine, gc)).clearOut()));
         solver.getSearchLoop().getLimitsBox().setTimeLimit(TIMELIMIT);
         SearchMonitorFactory.log(solver, true, false);
         // resolution
