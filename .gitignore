<<<<<<< HEAD
*target/*
=======
target/*
out/*
>>>>>>> 49090cc9
*.iml
*.ipr
*.iws
*/fzn_choco/*
*.jar
/lib/*
*.DS_Store
*/dependency-reduced-pom.xml

*/mysql.properties
*/logback-test.xml

dependency-reduced-pom.xml<|MERGE_RESOLUTION|>--- conflicted
+++ resolved
@@ -1,9 +1,5 @@
-<<<<<<< HEAD
-*target/*
-=======
 target/*
 out/*
->>>>>>> 49090cc9
 *.iml
 *.ipr
 *.iws
